--- conflicted
+++ resolved
@@ -55,13 +55,10 @@
 // a peer should consider itself as a stale peer that is out of region.
 const DEFAULT_MAX_LEADER_MISSING_SECS: u64 = 2 * 60 * 60;
 const DEFAULT_SNAPSHOT_APPLY_BATCH_SIZE: usize = 1024 * 1024 * 10; // 10m
-<<<<<<< HEAD
-const DEFAULT_REGION_MERGE_RETRY_DURATION_SECS: u64 = 5;
-=======
 // Disable consistency check by default as it will hurt performance.
 // We should turn on this only in our tests.
 const DEFAULT_CONSISTENCY_CHECK_INTERVAL_SECS: u64 = 0;
->>>>>>> 20671bcf
+const DEFAULT_REGION_MERGE_RETRY_DURATION_SECS: u64 = 5;
 
 #[derive(Debug, Clone)]
 pub struct Config {
@@ -131,17 +128,14 @@
 
     pub snap_apply_batch_size: usize,
 
-<<<<<<< HEAD
+    // Interval (s) to check region whether the data is consistent.
+    pub consistency_check_tick_interval: u64,
     /// If the region merge could not succeed over the time specified in
     /// `region_merge_retry_duration` (probably due to admin command lost),
     /// the peer in "the into region" (also known as "the control region") will
     /// try to validate the epoch of "the from region" and retry the region merge procedure.
     /// If that epoch has changed, region merge will be rollbacked.
     pub region_merge_retry_duration: Duration,
-=======
-    // Interval (s) to check region whether the data is consistent.
-    pub consistency_check_tick_interval: u64,
->>>>>>> 20671bcf
 }
 
 impl Default for Config {
@@ -171,18 +165,14 @@
             notify_capacity: DEFAULT_NOTIFY_CAPACITY,
             snap_mgr_gc_tick_interval: DEFAULT_MGR_GC_TICK_INTERVAL_MS,
             snap_gc_timeout: DEFAULT_SNAP_GC_TIMEOUT_SECS,
-            lock_cf_compact_interval_secs: DEFAULT_LOCK_CF_COMPACT_INTERVAL_SECS,
             messages_per_tick: DEFAULT_MESSAGES_PER_TICK,
             max_peer_down_duration: Duration::from_secs(DEFAULT_MAX_PEER_DOWN_SECS),
             max_leader_missing_duration: Duration::from_secs(DEFAULT_MAX_LEADER_MISSING_SECS),
             snap_apply_batch_size: DEFAULT_SNAPSHOT_APPLY_BATCH_SIZE,
-<<<<<<< HEAD
+            lock_cf_compact_interval_secs: DEFAULT_LOCK_CF_COMPACT_INTERVAL_SECS,
+            consistency_check_tick_interval: DEFAULT_CONSISTENCY_CHECK_INTERVAL_SECS,
             region_merge_retry_duration:
                 Duration::from_secs(DEFAULT_REGION_MERGE_RETRY_DURATION_SECS),
-=======
-            lock_cf_compact_interval_secs: DEFAULT_LOCK_CF_COMPACT_INTERVAL_SECS,
-            consistency_check_tick_interval: DEFAULT_CONSISTENCY_CHECK_INTERVAL_SECS,
->>>>>>> 20671bcf
         }
     }
 }
