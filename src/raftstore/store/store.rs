// Copyright 2016 PingCAP, Inc.
//
// Licensed under the Apache License, Version 2.0 (the "License");
// you may not use this file except in compliance with the License.
// You may obtain a copy of the License at
//
//     http://www.apache.org/licenses/LICENSE-2.0
//
// Unless required by applicable law or agreed to in writing, software
// distributed under the License is distributed on an "AS IS" BASIS,
// See the License for the specific language governing permissions and
// limitations under the License.

use std::sync::Arc;
use std::rc::Rc;
use std::cell::RefCell;
use std::option::Option;
use std::collections::{HashMap, HashSet, BTreeMap};
use std::boxed::Box;
use std::collections::Bound::{Excluded, Unbounded};
use std::time::{Duration, Instant};
use std::{cmp, u64};

use rocksdb::DB;
use mio::{self, EventLoop, EventLoopBuilder, Sender};
use protobuf;
use uuid::Uuid;
use time::{self, Timespec};

use kvproto::raft_serverpb::{RaftMessage, RaftSnapshotData, RaftTruncatedState, RegionLocalState,
                             PeerState};
use kvproto::eraftpb::{ConfChangeType, Snapshot, MessageType};
use kvproto::pdpb::StoreStats;
use util::{HandyRwLock, SlowTimer, duration_to_nanos};
use pd::PdClient;
use kvproto::raft_cmdpb::{AdminCmdType, AdminRequest, StatusCmdType, StatusResponse,
                          RaftCmdRequest, RaftCmdResponse};
use protobuf::Message;
use raft::{SnapshotStatus, INVALID_INDEX};
use raftstore::{Result, Error};
use kvproto::metapb;
use util::worker::{Worker, Scheduler};
use util::transport::SendCh;
use util::get_disk_stat;
use util::rocksdb;
<<<<<<< HEAD
use storage::{ALL_CFS, CF_LOCK};
use super::worker::{region_check, RegionCheckRunner, RegionTask, RegionRunner, CompactTask,
                    CompactRunner, PdRunner, PdTask};
=======
use storage::{ALL_CFS, CF_DEFAULT, CF_LOCK, CF_WRITE};
use super::worker::{SplitCheckRunner, SplitCheckTask, RegionTask, RegionRunner, CompactTask,
                    CompactRunner, RaftlogGcTask, RaftlogGcRunner, PdRunner, PdTask};
>>>>>>> 7a87777b
use super::{util, Msg, Tick, SnapManager};
use super::keys::{self, enc_start_key, enc_end_key, data_end_key, data_key};
use super::engine::{Iterable, Peekable, delete_all_in_range};
use super::config::Config;
use super::peer::{Peer, PendingCmd, ReadyResult, ExecResult, StaleState};
use super::peer_storage::{ApplySnapResult, SnapState};
use super::msg::Callback;
use super::cmd_resp::{bind_uuid, bind_term, bind_error};
use super::transport::Transport;
use super::metrics::*;

type Key = Vec<u8>;

const ROCKSDB_TOTAL_SST_FILE_SIZE_PROPERTY: &'static str = "rocksdb.total-sst-files-size";

/// The buffered metrics counters for raft ready handling.
#[derive(Debug, Default, Clone)]
pub struct RaftReadyMetrics {
    pub message: u64,
    pub commit: u64,
    pub append: u64,
    pub snapshot: u64,
}

impl RaftReadyMetrics {
    /// Flushs all metrics
    fn flush(&mut self) {
        // reset all buffered metrics once they have been added
        if self.message > 0 {
            STORE_RAFT_READY_COUNTER_VEC.with_label_values(&["message"])
                .inc_by(self.message as f64)
                .unwrap();
            self.message = 0;
        }
        if self.commit > 0 {
            STORE_RAFT_READY_COUNTER_VEC.with_label_values(&["commit"])
                .inc_by(self.commit as f64)
                .unwrap();
            self.commit = 0;
        }
        if self.append > 0 {
            STORE_RAFT_READY_COUNTER_VEC.with_label_values(&["append"])
                .inc_by(self.append as f64)
                .unwrap();
            self.append = 0;
        }
        if self.snapshot > 0 {
            STORE_RAFT_READY_COUNTER_VEC.with_label_values(&["snapshot"]).inc();
            self.snapshot = 0;
        }
    }
}

/// The buffered metrics counters for raft message.
#[derive(Debug, Default, Clone)]
pub struct RaftMessageMetrics {
    pub append: u64,
    pub append_resp: u64,
    pub vote: u64,
    pub vote_resp: u64,
    pub snapshot: u64,
    pub heartbeat: u64,
    pub heartbeat_resp: u64,
    pub transfer_leader: u64,
    pub timeout_now: u64,
}

impl RaftMessageMetrics {
    /// Flushs all metrics
    fn flush(&mut self) {
        // reset all buffered metrics once they have been added
        if self.append > 0 {
            STORE_RAFT_SENT_MESSAGE_COUNTER_VEC.with_label_values(&["append"])
                .inc_by(self.append as f64)
                .unwrap();
            self.append = 0;
        }
        if self.append_resp > 0 {
            STORE_RAFT_SENT_MESSAGE_COUNTER_VEC.with_label_values(&["append_resp"])
                .inc_by(self.append_resp as f64)
                .unwrap();
            self.append_resp = 0;
        }
        if self.vote > 0 {
            STORE_RAFT_SENT_MESSAGE_COUNTER_VEC.with_label_values(&["vote"])
                .inc_by(self.vote as f64)
                .unwrap();
            self.vote = 0;
        }
        if self.vote_resp > 0 {
            STORE_RAFT_SENT_MESSAGE_COUNTER_VEC.with_label_values(&["vote_resp"])
                .inc_by(self.vote_resp as f64)
                .unwrap();
            self.vote_resp = 0;
        }
        if self.snapshot > 0 {
            STORE_RAFT_SENT_MESSAGE_COUNTER_VEC.with_label_values(&["snapshot"])
                .inc_by(self.snapshot as f64)
                .unwrap();
            self.snapshot = 0;
        }
        if self.heartbeat > 0 {
            STORE_RAFT_SENT_MESSAGE_COUNTER_VEC.with_label_values(&["heartbeat"])
                .inc_by(self.heartbeat as f64)
                .unwrap();
            self.heartbeat = 0;
        }
        if self.heartbeat_resp > 0 {
            STORE_RAFT_SENT_MESSAGE_COUNTER_VEC.with_label_values(&["heartbeat_resp"])
                .inc_by(self.heartbeat_resp as f64)
                .unwrap();
            self.heartbeat_resp = 0;
        }
        if self.transfer_leader > 0 {
            STORE_RAFT_SENT_MESSAGE_COUNTER_VEC.with_label_values(&["transfer_leader"])
                .inc_by(self.transfer_leader as f64)
                .unwrap();
            self.transfer_leader = 0;
        }
        if self.timeout_now > 0 {
            STORE_RAFT_SENT_MESSAGE_COUNTER_VEC.with_label_values(&["timeout_now"])
                .inc_by(self.timeout_now as f64)
                .unwrap();
            self.timeout_now = 0;
        }
    }
}

/// The buffered metrics counters for raft.
#[derive(Debug, Default, Clone)]
pub struct RaftMetrics {
    pub ready: RaftReadyMetrics,
    pub message: RaftMessageMetrics,
}

impl RaftMetrics {
    /// Flushs all metrics
    fn flush(&mut self) {
        self.ready.flush();
        self.message.flush();
    }
}

pub struct Store<T: Transport, C: PdClient + 'static> {
    cfg: Config,
    store: metapb::Store,
    engine: Arc<DB>,
    sendch: SendCh<Msg>,

    // region_id -> peers
    region_peers: HashMap<u64, Peer>,
    pending_raft_groups: HashSet<u64>,
    // region end key -> region id
    region_ranges: BTreeMap<Key, u64>,
    region_ranges_to_shutdown: BTreeMap<Key, u64>,
    pending_regions: Vec<metapb::Region>,
    region_check_worker: Worker<region_check::Task>,
    region_worker: Worker<RegionTask>,
    raftlog_gc_worker: Worker<RaftlogGcTask>,
    compact_worker: Worker<CompactTask>,
    pd_worker: Worker<PdTask>,

    trans: T,
    pd_client: Arc<C>,

    peer_cache: Rc<RefCell<HashMap<u64, metapb::Peer>>>,

    snap_mgr: SnapManager,

    raft_metrics: RaftMetrics,

    tag: String,

    start_time: Timespec,
}

pub fn create_event_loop<T, C>(cfg: &Config) -> Result<EventLoop<Store<T, C>>>
    where T: Transport,
          C: PdClient
{
    // We use base raft tick as the event loop timer tick.
    let mut builder = EventLoopBuilder::new();
    builder.timer_tick(Duration::from_millis(cfg.raft_base_tick_interval));
    builder.notify_capacity(cfg.notify_capacity);
    builder.messages_per_tick(cfg.messages_per_tick);
    let event_loop = try!(builder.build());
    Ok(event_loop)
}

#[allow(too_many_arguments)]
impl<T: Transport, C: PdClient> Store<T, C> {
    pub fn new(sender: Sender<Msg>,
               meta: metapb::Store,
               cfg: Config,
               engine: Arc<DB>,
               trans: T,
               pd_client: Arc<C>,
               mgr: SnapManager)
               -> Result<Store<T, C>> {
        // TODO: we can get cluster meta regularly too later.
        try!(cfg.validate());

        let sendch = SendCh::new(sender, "raftstore");
        let peer_cache = HashMap::new();
        let tag = format!("[store {}]", meta.get_id());

        let mut s = Store {
            cfg: cfg,
            store: meta,
            engine: engine,
            sendch: sendch,
            region_peers: HashMap::new(),
            pending_raft_groups: HashSet::new(),
            region_check_worker: Worker::new("split check worker"),
            region_worker: Worker::new("snapshot worker"),
            raftlog_gc_worker: Worker::new("raft gc worker"),
            compact_worker: Worker::new("compact worker"),
            pd_worker: Worker::new("pd worker"),
            region_ranges: BTreeMap::new(),
            region_ranges_to_shutdown: BTreeMap::new(),
            pending_regions: vec![],
            trans: trans,
            pd_client: pd_client,
            peer_cache: Rc::new(RefCell::new(peer_cache)),
            snap_mgr: mgr,
            raft_metrics: RaftMetrics::default(),
            tag: tag,
            start_time: time::get_time(),
        };
        try!(s.init());
        Ok(s)
    }

    /// Initialize this store. It scans the db engine, loads all regions
    /// and their peers from it, and schedules snapshot worker if neccessary.
    /// WARN: This store should not be used before initialized.
    fn init(&mut self) -> Result<()> {
        // Scan region meta to get saved regions.
        let start_key = keys::REGION_META_MIN_KEY;
        let end_key = keys::REGION_META_MAX_KEY;
        let engine = self.engine.clone();
        let mut total_count = 0;
        let mut tomebstone_count = 0;
        let mut applying_count = 0;

        let t = Instant::now();
        try!(engine.scan(start_key,
                         end_key,
                         false,
                         &mut |key, value| {
            let (region_id, suffix) = try!(keys::decode_region_meta_key(key));
            if suffix != keys::REGION_STATE_SUFFIX {
                return Ok(true);
            }

            total_count += 1;

            let local_state = try!(protobuf::parse_from_bytes::<RegionLocalState>(value));
            let region = local_state.get_region();
            if local_state.get_state() == PeerState::Tombstone {
                tomebstone_count += 1;
                debug!("region {:?} is tombstone in store {}",
                       region,
                       self.store_id());
                return Ok(true);
            }
            let mut peer = try!(Peer::create(self, region));

            if local_state.get_state() == PeerState::Applying {
                applying_count += 1;
                info!("region {:?} is applying in store {}",
                      local_state.get_region(),
                      self.store_id());
                peer.mut_store().schedule_applying_snapshot();
            }

            self.region_ranges.insert(enc_end_key(region), region_id);
            // No need to check duplicated here, because we use region id as the key
            // in DB.
            self.region_peers.insert(region_id, peer);
            Ok(true)
        }));

        info!("{} starts with {} regions, including {} tombstones and {} applying \
               regions, takes {:?}",
              self.tag,
              total_count,
              tomebstone_count,
              applying_count,
              t.elapsed());

        try!(self.clean_up());

        Ok(())
    }

    /// `clean_up` clean up all possible garbage data.
    fn clean_up(&mut self) -> Result<()> {
        let t = Instant::now();
        let mut last_start_key = keys::data_key(b"");
        for region_id in self.region_ranges.values() {
            let region = self.region_peers[region_id].region();
            let start_key = keys::enc_start_key(region);
            try!(delete_all_in_range(&self.engine, &last_start_key, &start_key));
            last_start_key = keys::enc_end_key(region);
        }
        // `region_ranges_to_shutdown` should be empty on initialization. Skip it here.

        try!(delete_all_in_range(&self.engine, &last_start_key, keys::DATA_MAX_KEY));

        info!("{} cleans up garbage data, takes {:?}",
              self.tag,
              t.elapsed());
        Ok(())
    }

    pub fn run(&mut self, event_loop: &mut EventLoop<Self>) -> Result<()> {
        try!(self.snap_mgr.wl().init());

        self.register_raft_base_tick(event_loop);
        self.register_raft_gc_log_tick(event_loop);
        self.register_split_region_check_tick(event_loop);
        self.register_compact_check_tick(event_loop);
        self.register_pd_heartbeat_tick(event_loop);
        self.register_pd_store_heartbeat_tick(event_loop);
        self.register_snap_mgr_gc_tick(event_loop);
        self.register_compact_lock_cf_tick(event_loop);

        let region_check_runner = RegionCheckRunner::new(self.sendch.clone(),
                                                         self.cfg.region_max_size,
                                                         self.cfg.region_split_size,
                                                         self.cfg.region_merge_size);
        box_try!(self.region_check_worker.start(region_check_runner));

        let runner = RegionRunner::new(self.engine.clone(),
                                       self.get_sendch(),
                                       self.snap_mgr.clone(),
                                       self.cfg.snap_apply_batch_size);
        box_try!(self.region_worker.start(runner));

        let raftlog_gc_runner = RaftlogGcRunner;
        box_try!(self.raftlog_gc_worker.start(raftlog_gc_runner));

        let compact_runner = CompactRunner::new(self.engine.clone());
        box_try!(self.compact_worker.start(compact_runner));

        let pd_runner = PdRunner::new(self.pd_client.clone(), self.sendch.clone());
        box_try!(self.pd_worker.start(pd_runner));

        try!(event_loop.run(self));
        Ok(())
    }

    pub fn get_sendch(&self) -> SendCh<Msg> {
        self.sendch.clone()
    }

    #[inline]
    pub fn get_snap_mgr(&self) -> SnapManager {
        self.snap_mgr.clone()
    }

    pub fn snap_scheduler(&self) -> Scheduler<RegionTask> {
        self.region_worker.scheduler()
    }

    pub fn engine(&self) -> Arc<DB> {
        self.engine.clone()
    }

    pub fn store_id(&self) -> u64 {
        self.store.get_id()
    }

    pub fn config(&self) -> &Config {
        &self.cfg
    }

    pub fn peer_cache(&self) -> Rc<RefCell<HashMap<u64, metapb::Peer>>> {
        self.peer_cache.clone()
    }

    fn register_raft_base_tick(&self, event_loop: &mut EventLoop<Self>) {
        // If we register raft base tick failed, the whole raft can't run correctly,
        // TODO: shutdown the store?
        if let Err(e) = register_timer(event_loop, Tick::Raft, self.cfg.raft_base_tick_interval) {
            error!("{} register raft base tick err: {:?}", self.tag, e);
        };
    }

    fn on_raft_base_tick(&mut self, event_loop: &mut EventLoop<Self>) {
        let t = Instant::now();
<<<<<<< HEAD
        let mut region_to_be_destroyed = vec![];
        let mut region_to_retry_merge = vec![];
=======
>>>>>>> 7a87777b
        for (&region_id, peer) in &mut self.region_peers {
            if !peer.get_store().is_applying() {
                peer.raft_group.tick();

                // If this peer detects the leader is missing for a long long time,
                // it should consider itself as a stale peer which is removed from
                // the original cluster.
                // This most likely happens in the following scenario:
                // At first, there are three peer A, B, C in the cluster, and A is leader.
                // Peer B gets down. And then A adds D, E, F into the cluster.
                // Peer D becomes leader of the new cluster, and then removes peer A, B, C.
                // After all these peer in and out, now the cluster has peer D, E, F.
                // If peer B goes up at this moment, it still thinks it is one of the cluster
                // and has peers A, C. However, it could not reach A, C since they are removed
                // from the cluster or probably destroyed.
                // Meantime, D, E, F would not reach B, since it's not in the cluster anymore.
                // In this case, peer B would notice that the leader is missing for a long time,
                // and it would check with pd to confirm whether it's still a member of the cluster.
                // If not, it destroys itself as a stale peer which is removed out already.
                match peer.check_stale_state(self.cfg.max_leader_missing_duration) {
                    StaleState::Valid => {
                        self.pending_raft_groups.insert(region_id);
                    }
                    StaleState::ToValidate => {
                        // for peer B in case 1 above
                        info!("{} detects leader missing for a long time. To check with pd \
                               whether it's still valid",
                              peer.tag);
                        let task = PdTask::ValidatePeer {
                            peer: peer.peer.clone(),
                            region: peer.region().clone(),
                        };
                        if let Err(e) = self.pd_worker.schedule(task) {
                            error!("{} failed to notify pd: {}", peer.tag, e)
                        }

                        self.pending_raft_groups.insert(region_id);
                    }
                }

                if let Some((from_region, into_region)) =
                       peer.maybe_retry_region_merge(self.cfg.retry_region_merge_duration) {
                    region_to_retry_merge.push((from_region, into_region));
                }
            }
        }

<<<<<<< HEAD
        for (from_region, into_region) in region_to_retry_merge {
            self.retry_merge_region(from_region, into_region);
        }

        // do perform the peer destroy
        for (region_id, peer) in region_to_be_destroyed {
            self.destroy_peer(region_id, peer);
        }

=======
>>>>>>> 7a87777b
        PEER_RAFT_PROCESS_NANOS_COUNTER_VEC.with_label_values(&["tick"])
            .inc_by(duration_to_nanos(t.elapsed()) as f64)
            .unwrap();

        self.raft_metrics.flush();

        self.register_raft_base_tick(event_loop);
    }

    /// If target peer doesn't exist, create it.
    ///
    /// return false to indicate that target peer is in invalid state or
    /// doesn't exist and can't be created.
    fn maybe_create_peer(&mut self, region_id: u64, msg: &RaftMessage) -> Result<bool> {
        let target = msg.get_to_peer();
        // we may encounter a message with larger peer id, which means
        // current peer is stale, then we should remove current peer
        let mut has_peer = false;
        let mut stale_peer = None;
        if let Some(p) = self.region_peers.get_mut(&region_id) {
            has_peer = true;
            let target_peer_id = target.get_id();
            if p.peer_id() < target_peer_id {
                if p.is_applying() && !p.mut_store().cancel_applying_snap() {
                    info!("[region {}] Stale peer {} is applying snapshot, will destroy next \
                           time.",
                          region_id,
                          p.peer_id());
                    return Ok(false);
                }
                stale_peer = Some(p.peer.clone());
            } else if p.peer_id() > target_peer_id {
                info!("target peer id {} is less than {}, msg maybe stale.",
                      target_peer_id,
                      p.peer_id());
                return Ok(false);
            }
        }
        if let Some(p) = stale_peer {
            info!("[region {}] destroying stale peer {:?}", region_id, p);
            self.destroy_peer(region_id, p);
            has_peer = false;
        }

        if has_peer {
            return Ok(true);
        }

        let message = msg.get_message();
        let msg_type = message.get_msg_type();
        if msg_type != MessageType::MsgRequestVote &&
           (msg_type != MessageType::MsgHeartbeat || message.get_commit() != INVALID_INDEX) {
            info!("target peer {:?} doesn't exist, stale message {:?}.",
                  target,
                  msg_type);
            return Ok(false);
        }

        let start_key = data_key(msg.get_start_key());
        if let Some((_, &exist_region_id)) = self.region_ranges
            .range(Excluded(&start_key), Unbounded::<&Key>)
            .next() {
            let exist_region = self.region_peers[&exist_region_id].region();
            if enc_start_key(exist_region) < data_end_key(msg.get_end_key()) {
                debug!("msg {:?} is overlapped with region {:?}, ignored",
                       msg,
                       exist_region);
                return Ok(false);
            }
        }

        let peer = try!(Peer::replicate(self, region_id, target.get_id()));
        // following snapshot may overlap, should insert into region_ranges after
        // snapshot is applied.
        self.region_peers.insert(region_id, peer);
        Ok(true)
    }

    // Clippy doesn't allow hash_map contains_key followed by insert, and suggests
    // using entry().or_insert() instead, but we can't use this because creating peer
    // may fail, so we allow map_entry.
    fn on_raft_message(&mut self, mut msg: RaftMessage) -> Result<()> {
        let region_id = msg.get_region_id();
        if !self.is_raft_msg_valid(&msg) {
            return Ok(());
        }

        if msg.get_is_tombstone() {
            // we receive a message tells us to remove ourself.
            self.handle_gc_peer_msg(&msg);
            return Ok(());
        }

        if try!(self.is_msg_stale(&msg)) {
            return Ok(());
        }

        if !try!(self.maybe_create_peer(region_id, &msg)) {
            return Ok(());
        }

        if !try!(self.check_snapshot(&msg)) {
            return Ok(());
        }

        self.insert_peer_cache(msg.take_from_peer());
        self.insert_peer_cache(msg.take_to_peer());

        let peer = self.region_peers.get_mut(&region_id).unwrap();
        let timer = SlowTimer::new();
        try!(peer.step(msg.take_message()));
        slow_log!(timer, "{} raft step", peer.tag);

        // Add into pending raft groups for later handling ready.
        self.pending_raft_groups.insert(region_id);

        Ok(())
    }

    // return false means the message is invalid, and can be ignored.
    fn is_raft_msg_valid(&self, msg: &RaftMessage) -> bool {
        let region_id = msg.get_region_id();
        let from = msg.get_from_peer();
        let to = msg.get_to_peer();

        debug!("[region {}] handle raft message {:?}, from {} to {}",
               region_id,
               msg.get_message().get_msg_type(),
               from.get_id(),
               to.get_id());

        if to.get_store_id() != self.store_id() {
            warn!("[region {}] store not match, to store id {}, mine {}, ignore it",
                  region_id,
                  to.get_store_id(),
                  self.store_id());
            return false;
        }

        if !msg.has_region_epoch() {
            error!("[region {}] missing epoch in raft message, ignore it",
                   region_id);
            return false;
        }

        true
    }

    fn is_msg_stale(&self, msg: &RaftMessage) -> Result<bool> {
        let region_id = msg.get_region_id();
        let from_epoch = msg.get_region_epoch();
        let is_vote_msg = msg.get_message().get_msg_type() == MessageType::MsgRequestVote;
        let from_store_id = msg.get_from_peer().get_store_id();

        // Let's consider following cases with three nodes [1, 2, 3] and 1 is leader:
        // a. 1 removes 2, 2 may still send MsgAppendResponse to 1.
        //  We should ignore this stale message and let 2 remove itself after
        //  applying the ConfChange log.
        // b. 2 is isolated, 1 removes 2. When 2 rejoins the cluster, 2 will
        //  send stale MsgRequestVote to 1 and 3, at this time, we should tell 2 to gc itself.
        // c. 2 is isolated but can communicate with 3. 1 removes 3.
        //  2 will send stale MsgRequestVote to 3, 3 should ignore this message.
        // d. 2 is isolated but can communicate with 3. 1 removes 2, then adds 4, remove 3.
        //  2 will send stale MsgRequestVote to 3, 3 should tell 2 to gc itself.
        // e. 2 is isolated. 1 adds 4, 5, 6, removes 3, 1. Now assume 4 is leader.
        //  After 2 rejoins the cluster, 2 may send stale MsgRequestVote to 1 and 3,
        //  1 and 3 will ignore this message. Later 4 will send messages to 2 and 2 will
        //  rejoin the raft group again.
        // f. 2 is isolated. 1 adds 4, 5, 6, removes 3, 1. Now assume 4 is leader, and 4 removes 2.
        //  unlike case e, 2 will be stale forever.
        // TODO: for case f, if 2 is stale for a long time, 2 will communicate with pd and pd will
        // tell 2 is stale, so 2 can remove itself.
        if let Some(peer) = self.region_peers.get(&region_id) {
            let region = &peer.get_store().region;
            let epoch = region.get_region_epoch();

            if util::is_epoch_stale(from_epoch, epoch) &&
               util::find_peer(region, from_store_id).is_none() {
                // The message is stale and not in current region.
                self.handle_stale_msg(msg, epoch, is_vote_msg);
                return Ok(true);
            }

            return Ok(false);
        }

        // no exist, check with tombstone key.
        let state_key = keys::region_state_key(region_id);
        if let Some(local_state) = try!(self.engine.get_msg::<RegionLocalState>(&state_key)) {
            assert_eq!(local_state.get_state(), PeerState::Tombstone);
            let region = local_state.get_region();
            let region_epoch = region.get_region_epoch();
            // The region in this peer is already destroyed
            if util::is_epoch_stale(from_epoch, region_epoch) {
                info!("[region {}] tombstone peer [epoch: {:?}] \
                    receive a stale message {:?}", region_id,
                    region_epoch,
                        msg,
                        );

                let not_exist = util::find_peer(region, from_store_id).is_none();
                self.handle_stale_msg(msg, region_epoch, is_vote_msg && not_exist);

                return Ok(true);
            }

            if from_epoch.get_conf_ver() == region_epoch.get_conf_ver() {
                return Err(box_err!("tombstone peer [epoch: {:?}] receive an invalid \
                                        message {:?}, ignore it",
                                    region_epoch,
                                    msg));
            }
        }

        Ok(false)
    }

    fn handle_stale_msg(&self, msg: &RaftMessage, cur_epoch: &metapb::RegionEpoch, need_gc: bool) {
        let region_id = msg.get_region_id();
        let from_peer = msg.get_from_peer();
        let to_peer = msg.get_to_peer();

        if !need_gc {
            info!("[region {}] raft message {:?} is stale, current {:?}, ignore it",
                  region_id,
                  msg,
                  cur_epoch);
            return;
        }

        info!("[region {}] raft message {:?} is stale, current {:?}, tell to gc",
              region_id,
              msg,
              cur_epoch);

        let mut gc_msg = RaftMessage::new();
        gc_msg.set_region_id(region_id);
        gc_msg.set_from_peer(to_peer.clone());
        gc_msg.set_to_peer(from_peer.clone());
        gc_msg.set_region_epoch(cur_epoch.clone());
        gc_msg.set_is_tombstone(true);
        if let Err(e) = self.trans.send(gc_msg) {
            error!("[region {}] send gc message failed {:?}", region_id, e);
        }
    }

    fn handle_gc_peer_msg(&mut self, msg: &RaftMessage) {
        let region_id = msg.get_region_id();

        let mut need_remove = false;
        if let Some(peer) = self.region_peers.get(&region_id) {
            // TODO: need checking peer id changed?
            let from_epoch = msg.get_region_epoch();
            if util::is_epoch_stale(peer.get_store().region.get_region_epoch(), from_epoch) {
                // TODO: ask pd to guarantee we are stale now.
                info!("[region {}] peer {:?} receives gc message, remove",
                      region_id,
                      msg.get_to_peer());
                need_remove = true;
            }
        }

        if need_remove {
            self.destroy_peer(region_id, msg.get_to_peer().clone());
        }
    }

    fn check_snapshot(&mut self, msg: &RaftMessage) -> Result<bool> {
        let region_id = msg.get_region_id();

        // Check if we can accept the snapshot
        if self.region_peers[&region_id].get_store().is_initialized() ||
           !msg.get_message().has_snapshot() {
            return Ok(true);
        }

        let snap = msg.get_message().get_snapshot();
        let mut snap_data = RaftSnapshotData::new();
        try!(snap_data.merge_from_bytes(snap.get_data()));
        let snap_region = snap_data.take_region();
        let peer_id = msg.get_to_peer().get_id();
        if snap_region.get_peers().into_iter().all(|p| p.get_id() != peer_id) {
            info!("region {:?} doesn't contain peer {:?}, skip.",
                  snap_region,
                  msg.get_to_peer());
            return Ok(false);
        }
        if let Some((_, &exist_region_id)) = self.region_ranges
            .range(Excluded(&enc_start_key(&snap_region)), Unbounded::<&Key>)
            .next() {
            let exist_region = self.region_peers[&exist_region_id].region();
            if enc_start_key(exist_region) < enc_end_key(&snap_region) {
                info!("region overlapped {:?}, {:?}", exist_region, snap_region);
                return Ok(false);
            }
        }
        for region in &self.pending_regions {
            if enc_start_key(region) < enc_end_key(&snap_region) &&
               enc_end_key(region) > enc_start_key(&snap_region) &&
               // Same region can overlap, we will apply the latest version of snapshot.
               region.get_id() != snap_region.get_id() {
                info!("pending region overlapped {:?}, {:?}", region, snap_region);
                return Ok(false);
            }
        }
        self.pending_regions.push(snap_region);

        Ok(true)
    }

    fn insert_peer_cache(&mut self, peer: metapb::Peer) {
        self.peer_cache.borrow_mut().insert(peer.get_id(), peer);
    }

    fn on_raft_ready(&mut self) -> Result<()> {
        let t = SlowTimer::new();
        let ids: Vec<u64> = self.pending_raft_groups.drain().collect();
        let pending_count = ids.len();

        for region_id in ids {
            let mut ready_result = None;
            if let Some(peer) = self.region_peers.get_mut(&region_id) {
                match peer.handle_raft_ready(&self.trans, &mut self.raft_metrics) {
                    Err(e) => {
                        // TODO: should we panic or shutdown the store?
                        error!("{} handle raft ready err: {:?}", peer.tag, e);
                        return Err(e);
                    }
                    Ok(ready) => ready_result = ready,
                }
            }

            if let Some(ready_result) = ready_result {
                if let Err(e) = self.on_ready_result(region_id, ready_result) {
                    error!("[region {}] handle raft ready result err: {:?}",
                           region_id,
                           e);
                    return Err(e);
                }
            }
        }

        PEER_RAFT_PROCESS_NANOS_COUNTER_VEC.with_label_values(&["ready"])
            .inc_by(duration_to_nanos(t.elapsed()) as f64)
            .unwrap();
        slow_log!(t, "{} on {} regions raft ready", self.tag, pending_count);

        Ok(())
    }

    fn destroy_peer(&mut self, region_id: u64, peer: metapb::Peer) {
        info!("[region {}] destroy peer {:?}", region_id, peer);
        // TODO: should we check None here?
        // Can we destroy it in another thread later?
        let mut p = self.region_peers.remove(&region_id).unwrap();
        // We can't destroy a peer which is applying snapshot.
        assert!(!p.is_applying());

        let is_initialized = p.is_initialized();
        if let Err(e) = p.destroy() {
            // If not panic here, the peer will be recreated in the next restart,
            // then it will be gc again. But if some overlap region is created
            // before restarting, the gc action will delete the overlap region's
            // data too.
            panic!("[region {}] destroy peer {:?} in store {} err {:?}",
                   region_id,
                   peer,
                   self.store_id(),
                   e);
        }


        if is_initialized {
            let end_key = enc_end_key(p.region());
            if self.region_ranges.remove(&end_key).is_none() &&
               self.region_ranges_to_shutdown.remove(&end_key).is_none() {
                panic!("[region {}] remove peer {:?} in store {}",
                       region_id,
                       peer,
                       self.store_id());
            }
        }
    }

    fn on_ready_change_peer(&mut self,
                            region_id: u64,
                            change_type: ConfChangeType,
                            peer: metapb::Peer) {
        let mut peer_id = 0;
        if let Some(p) = self.region_peers.get(&region_id) {
            if p.is_leader() {
                // Notify pd immediately.
                info!("{} notify pd with change peer region {:?}",
                      p.tag,
                      p.region());
                self.heartbeat_pd(p);
            }
            peer_id = p.peer_id();
        }

        // We only care remove itself now.
        if change_type == ConfChangeType::RemoveNode && peer.get_store_id() == self.store_id() {
            if peer_id == peer.get_id() {
                self.destroy_peer(region_id, peer)
            } else {
                panic!("trying to remove unknown peer {:?}", peer);
            }
        }
    }

    fn on_ready_compact_log(&mut self, region_id: u64, state: RaftTruncatedState) {
        let mut peer = self.region_peers.get_mut(&region_id).unwrap();
        let task = RaftlogGcTask {
            engine: peer.get_store().get_engine().clone(),
            region_id: peer.get_store().get_region_id(),
            start_idx: peer.last_compacted_idx,
            end_idx: state.get_index() + 1,
        };
        peer.last_compacted_idx = state.get_index() + 1;
        if let Err(e) = self.raftlog_gc_worker.schedule(task) {
            error!("[region {}] failed to schedule compact task: {}",
                   region_id,
                   e);
        }
    }

    fn on_ready_split_region(&mut self,
                             region_id: u64,
                             left: metapb::Region,
                             right: metapb::Region) {
        let new_region_id = right.get_id();
        if let Some(peer) = self.region_peers.get(&new_region_id) {
            // If the store received a raft msg with the new region raft group
            // before splitting, it will creates a uninitialized peer.
            // We can remove this uninitialized peer directly.
            if peer.get_store().is_initialized() {
                panic!("duplicated region {} for split region", new_region_id);
            }
        }
        match Peer::create(self, &right) {
            Err(e) => {
                // peer information is already written into db, can't recover.
                // there is probably a bug.
                panic!("create new split region {:?} err {:?}", right, e);
            }
            Ok(mut new_peer) => {
                // If the peer for the region before split is leader,
                // we can force the new peer for the new split region to campaign
                // to become the leader too.
                let is_leader = self.region_peers.get(&region_id).unwrap().is_leader();
                if is_leader && right.get_peers().len() > 1 {
                    if let Err(e) = new_peer.raft_group.campaign() {
                        error!("[region {}] peer {:?} campaigns  err {:?}",
                               new_region_id,
                               new_peer.peer,
                               e);
                    }
                }

                if is_leader {
                    // Notify pd immediately to let it update the region meta.
                    let left = self.region_peers.get(&region_id).unwrap();
                    self.report_split_pd(left, &new_peer);
                }

                // Insert new regions and validation
                info!("insert new regions left: {:?}, right:{:?}", left, right);
                if self.region_ranges
                    .insert(enc_end_key(&left), left.get_id())
                    .is_some() {
                    panic!("region should not exist, {:?}", left);
                }
                if self.region_ranges
                    .insert(enc_end_key(&right), new_region_id)
                    .is_none() {
                    panic!("region should exist, {:?}", right);
                }
                new_peer.size_diff_hint = self.cfg.region_check_size_diff;
                self.region_peers.insert(new_region_id, new_peer);
            }
        }
    }

    fn retry_merge_region(&mut self, from_region: metapb::Region, into_region: metapb::Region) {
        let into_peer = match self.region_peers.get(&into_region.get_id()) {
            Some(peer) => peer,
            None => {
                panic!("region {:?} has no peer in store {} as into region in region merge",
                       into_region,
                       self.store_id());
            }
        };

        let request = new_region_merge_request(from_region, into_region, into_peer.peer.clone());
        let cb = Box::new(move |_: RaftCmdResponse| -> Result<()> { Ok(()) });
        if let Err(e) = self.sendch.try_send(Msg::RaftCmd {
            request: request,
            callback: cb,
        }) {
            error!("store {} failed to send region merge, err {:?}",
                   self.store_id(),
                   e)
        }
    }

    fn on_ready_merge_region(&mut self, from_region: metapb::Region, into_region: metapb::Region) {
        let store_id = self.store_id();
        if let Some(from_peer) = self.region_peers.get(&from_region.get_id()) {
            // Send suspend command to `from_region`.
            let request = new_suspend_region_request(from_region,
                                                     into_region.clone(),
                                                     from_peer.peer.clone());
            let cb = Box::new(move |_: RaftCmdResponse| -> Result<()> { Ok(()) });
            if let Err(e) = self.sendch.try_send(Msg::RaftCmd {
                request: request,
                callback: cb,
            }) {
                error!("store {} failed to send suspend region, err {:?}",
                       store_id,
                       e)
            }
            return;
        }

        // If no peer in `self.region_peers` for `from_region`, there could be:
        // 1. PD didn't migrate data and peers of two region together
        //    before it started this region merge
        // 2. Region merge is done, this merge request is a retry.
        // 3. Region merge is cancelled due to some conflict, and the peer for `from_region`
        //    has been moved to another store.
        // Anyway the merge state of peer in `into_region` would be rollbacked.
        let into_peer = self.region_peers.get_mut(&into_region.get_id()).unwrap();
        if let Err(e) = into_peer.rollback_region_merge() {
            error!("store {} fails to rollback region merge, err {:?}",
                   store_id,
                   e)
        }
    }

    fn on_ready_rollback_merge(&mut self,
                               _from_region: metapb::Region,
                               into_region: metapb::Region) {
        let store_id = self.store_id();
        let into_peer = match self.region_peers.get_mut(&into_region.get_id()) {
            Some(peer) => peer,
            None => {
                // If no peer in `self.region_peers` for `into_region`, the peer in `from_region`
                // should be a slow follower.
                // When it applies the suspend region command, there could be:
                // 1. There is a conflict for Region merge to carry on, e.g.
                //    a previous region split has change the region version
                // 2. Region merge is done
                // In either case, the peers in regions are not in region merge state any more.
                // And they could be moved to different stores, so `into_peer` is not
                // in the same store as `from_peer`.
                warn!("store {} has no peer for region {:?} when region merge rollbacks",
                      store_id,
                      into_region);
                return;
            }
        };

        if let Err(e) = into_peer.rollback_region_merge() {
            error!("store {} fails to rollback region merge, err {:?}",
                   store_id,
                   e)
        }
    }

    fn on_ready_suspend_region(&mut self,
                               from_region: metapb::Region,
                               into_region: metapb::Region) {
        let into_peer = match self.region_peers.get(&into_region.get_id()) {
            Some(peer) => peer,
            None => {
                // If no peer in `self.region_peers` for `into_region`, the peer in `from_region`
                // should be a slow follower.
                // When it applies the suspend region command, there could be:
                // 1. Region merge is done
                // Those peers in regions are not in region merge state any more.
                // And they could be moved to different stores, so `into_peer` is not
                // in the same store as `from_peer`.
                warn!("store {} has no peer for region {:?} when handling suspend region result",
                      self.store_id(),
                      into_region);
                return;
            }
        };

        let request = new_commit_merge_request(from_region, into_region, into_peer.peer.clone());
        let cb = Box::new(move |_: RaftCmdResponse| -> Result<()> { Ok(()) });
        if let Err(e) = self.sendch.try_send(Msg::RaftCmd {
            request: request,
            callback: cb,
        }) {
            error!("store {} failed to send commit merge, err {:?}",
                   self.store_id(),
                   e)
        }
    }

    fn on_ready_commit_merge(&mut self,
                             new: metapb::Region,
                             old: metapb::Region,
                             to_shutdown: metapb::Region) {

        if self.region_ranges.remove(&enc_end_key(&old)).is_none() {
            panic!("store {} has no into region {:?} when committing region merge",
                   self.store_id(),
                   old);
        }
        self.region_ranges.insert(enc_end_key(&new), new.get_id());
        if self.region_ranges.remove(&enc_end_key(&to_shutdown)).is_none() {
            // If no peer in the `self.region_peers` for `from_region`, the peer in `into_region`
            // should be a slow follower.
            // When it applies the commit merge command, there could be:
            // 1. Region merge is done
            // Those peers in regions are not in region merge state any more.
            // And they could be moved to different stores, so `from_peer` is not
            // in the same store as `into_peer`.
            warn!("store {} has no from region {:?} when committing region merge",
                  self.store_id(),
                  to_shutdown);
        } else {
            // Move the range of the `to_shutdown` region to `region_ranges_to_shutdown`.
            self.region_ranges_to_shutdown.insert(enc_end_key(&to_shutdown), to_shutdown.get_id());
            // Send a shutdown command to the `to_shutdown_peer`.
            let to_shutdown_peer = self.region_peers.get(&to_shutdown.get_id()).unwrap();
            let request = new_shutdown_region_request(to_shutdown, to_shutdown_peer.peer.clone());
            let cb = Box::new(move |_: RaftCmdResponse| -> Result<()> { Ok(()) });
            if let Err(e) = self.sendch.try_send(Msg::RaftCmd {
                request: request,
                callback: cb,
            }) {
                error!("store {} failed to send suspend region, err {:?}",
                       self.store_id(),
                       e)
            }
        }

        let peer = self.region_peers.get(&new.get_id()).unwrap();
        if peer.is_leader() {
            // Send region heartbeat to notify PD that the region merge is done.
            self.heartbeat_pd(peer);
        }
    }

    fn on_ready_shutdown_region(&mut self, region: metapb::Region, peer: metapb::Peer) {
        info!("store {} destroy region {:?} on shutdown region command",
              self.store_id(),
              region);
        // Destroy the specified peer from this store.
        self.destroy_peer(region.get_id(), peer);
    }

    fn report_split_pd(&self, left: &Peer, right: &Peer) {
        let left_region = left.region();
        let right_region = right.region();

        info!("notify pd with split left {:?}, right {:?}",
              left_region,
              right_region);
        self.heartbeat_pd(left);
        self.heartbeat_pd(right);

        // Now pd only uses ReportSplit for history operation show,
        // so we send it independently here.
        let task = PdTask::ReportSplit {
            left: left_region.clone(),
            right: right_region.clone(),
        };

        if let Err(e) = self.pd_worker.schedule(task) {
            error!("{} failed to notify pd: {}", self.tag, e);
        }
    }

    fn on_ready_apply_snapshot(&mut self, apply_result: ApplySnapResult) {
        let prev_region = apply_result.prev_region;
        let region = apply_result.region;
        let region_id = region.get_id();

        info!("[region {}] snapshot for region {:?} is applied",
              region_id,
              region);

        if !prev_region.get_peers().is_empty() {
            info!("[region {}] region changed from {:?} -> {:?} after applying snapshot",
                  region_id,
                  prev_region,
                  region);
            // we have already initialized the peer, so it must exist in region_ranges.
            let mut exist = false;
            if self.region_ranges.remove(&enc_end_key(&prev_region)).is_some() {
                exist = true;
                self.region_ranges.insert(enc_end_key(&region), region.get_id());
            } else if self.region_ranges_to_shutdown.remove(&enc_end_key(&prev_region)).is_some() {
                exist = true;
                self.region_ranges_to_shutdown.insert(enc_end_key(&region), region.get_id());
            }
            if !exist {
                panic!("[region {}] region should exist {:?}",
                       region_id,
                       prev_region);
            }
        } else {
            self.region_ranges.insert(enc_end_key(&region), region.get_id());
        }
    }

    fn on_ready_result(&mut self, region_id: u64, ready_result: ReadyResult) -> Result<()> {
        if let Some(apply_result) = ready_result.apply_snap_result {
            self.on_ready_apply_snapshot(apply_result);
        }

        let t = SlowTimer::new();
        let result_count = ready_result.exec_results.len();
        // handle executing committed log results
        for result in ready_result.exec_results {
            match result {
                ExecResult::ChangePeer { change_type, peer, .. } => {
                    self.on_ready_change_peer(region_id, change_type, peer)
                }
                ExecResult::CompactLog { state } => self.on_ready_compact_log(region_id, state),
                ExecResult::SplitRegion { left, right } => {
                    self.on_ready_split_region(region_id, left, right)
                }
                ExecResult::MergeRegion { from_region, into_region } => {
                    self.on_ready_merge_region(from_region, into_region)
                }
                ExecResult::RollbackMerge { from_region, into_region } => {
                    self.on_ready_rollback_merge(from_region, into_region)
                }
                ExecResult::SuspendRegion { from_region, into_region } => {
                    self.on_ready_suspend_region(from_region, into_region)
                }
                ExecResult::CommitMerge { new, old, to_shutdown } => {
                    self.on_ready_commit_merge(new, old, to_shutdown)
                }
                ExecResult::ShutdownRegion { region, peer } => {
                    self.on_ready_shutdown_region(region, peer)
                }
            }
        }
        slow_log!(t,
                  "[region {}] on ready {} results",
                  region_id,
                  result_count);

        Ok(())
    }

    fn propose_raft_command(&mut self, msg: RaftCmdRequest, cb: Callback) {
        let mut resp = RaftCmdResponse::new();
        let uuid: Uuid = match util::get_uuid_from_req(&msg) {
            None => {
                bind_error(&mut resp, Error::Other("missing request uuid".into()));
                return cb.call_box((resp,));
            }
            Some(uuid) => {
                bind_uuid(&mut resp, uuid);
                uuid
            }
        };

        let store_id = msg.get_header().get_peer().get_store_id();
        if store_id != self.store.get_id() {
            bind_error(&mut resp,
                       box_err!("mismatch store id {} != {}", store_id, self.store.get_id()));
            return cb.call_box((resp,));
        }

        if msg.has_status_request() {
            // For status commands, we handle it here directly.
            match self.execute_status_command(msg) {
                Err(e) => bind_error(&mut resp, e),
                Ok(status_resp) => resp = status_resp,
            };
            return cb.call_box((resp,));
        }

        if let Err(e) = self.validate_region(&msg) {
            bind_error(&mut resp, e);
            return cb.call_box((resp,));
        }

        // Note:
        // The peer that is being checked is a leader. It might step down to be a follower later. It
        // doesn't matter whether the peer is a leader or not. If it's not a leader, the proposing
        // command log entry can't be committed.

        let region_id = msg.get_header().get_region_id();
        let mut peer = self.region_peers.get_mut(&region_id).unwrap();
        let term = peer.term();
        bind_term(&mut resp, term);
        let pending_cmd = PendingCmd {
            uuid: uuid,
            term: term,
            cb: Some(cb),
        };
        if peer.propose(pending_cmd, msg, resp) {
            self.pending_raft_groups.insert(region_id);
        }

        // TODO: add timeout, if the command is not applied after timeout,
        // we will call the callback with timeout error.
    }

    fn validate_region(&self, msg: &RaftCmdRequest) -> Result<()> {
        let region_id = msg.get_header().get_region_id();
        let peer_id = msg.get_header().get_peer().get_id();

        let peer = match self.region_peers.get(&region_id) {
            Some(peer) => peer,
            None => return Err(Error::RegionNotFound(region_id)),
        };
        if !peer.is_leader() {
            return Err(Error::NotLeader(region_id, peer.get_peer_from_cache(peer.leader_id())));
        }
        if peer.peer_id() != peer_id {
            return Err(box_err!("mismatch peer id {} != {}", peer.peer_id(), peer_id));
        }

        let res = peer.check_epoch(msg);
        if let Err(Error::StaleEpoch(msg, mut new_regions)) = res {
            // Attach the next region which might be split from the current region. But it doesn't
            // matter if the next region is not split from the current region. If the region meta
            // received by the TiKV driver is newer than the meta cached in the driver, the meta is
            // updated.
            if let Some((_, &next_region_id)) = self.region_ranges
                .range(Excluded(&enc_end_key(peer.region())), Unbounded::<&Key>)
                .next() {
                let next_region = self.region_peers[&next_region_id].region();
                new_regions.push(next_region.to_owned());
            }
            return Err(Error::StaleEpoch(msg, new_regions));
        }
        res
    }

    fn register_raft_gc_log_tick(&self, event_loop: &mut EventLoop<Self>) {
        if let Err(e) = register_timer(event_loop,
                                       Tick::RaftLogGc,
                                       self.cfg.raft_log_gc_tick_interval) {
            // If failed, we can't cleanup the raft log regularly.
            // Although the log size will grow larger and larger, it doesn't affect
            // whole raft logic, and we can send truncate log command to compact it.
            error!("{} register raft gc log tick err: {:?}", self.tag, e);
        };
    }

    fn on_raft_gc_log_tick(&mut self, event_loop: &mut EventLoop<Self>) {
        for (&region_id, peer) in &mut self.region_peers {
            if !peer.is_leader() {
                continue;
            }

            // Leader will replicate the compact log command to followers,
            // If we use current replicated_index (like 10) as the compact index,
            // when we replicate this log, the newest replicated_index will be 11,
            // but we only compact the log to 10, not 11, at that time,
            // the first index is 10, and replicated_index is 11, with an extra log,
            // and we will do compact again with compact index 11, in cycles...
            // So we introduce a threshold, if replicated index - first index > threshold,
            // we will try to compact log.
            // raft log entries[..............................................]
            //                  ^                                       ^
            //                  |-----------------threshold------------ |
            //              first_index                         replicated_index
            let replicated_idx = peer.raft_group
                .status()
                .progress
                .values()
                .map(|p| p.matched)
                .min()
                .unwrap();
            let applied_idx = peer.get_store().applied_index();
            let first_idx = peer.get_store().first_index();
            let compact_idx;
            if applied_idx > first_idx && applied_idx - first_idx >= self.cfg.raft_log_gc_limit {
                compact_idx = applied_idx;
            } else if replicated_idx < first_idx ||
                      replicated_idx - first_idx <= self.cfg.raft_log_gc_threshold {
                continue;
            } else {
                compact_idx = replicated_idx;
            }

            // Create a compact log request and notify directly.
            let request = new_compact_log_request(region_id, peer.peer.clone(), compact_idx);

            if let Err(e) = self.sendch.try_send(Msg::RaftCmd {
                request: request,
                callback: Box::new(|_| {}),
            }) {
                error!("{} send compact log {} err {:?}", peer.tag, compact_idx, e);
            }
        }

        self.register_raft_gc_log_tick(event_loop);
    }

    fn register_split_region_check_tick(&self, event_loop: &mut EventLoop<Self>) {
        if let Err(e) = register_timer(event_loop,
                                       Tick::SplitRegionCheck,
                                       self.cfg.split_region_check_tick_interval) {
            error!("{} register split region check tick err: {:?}", self.tag, e);
        };
    }

    fn on_split_region_check_tick(&mut self, event_loop: &mut EventLoop<Self>) {
        // To avoid frequent scan, we only add new scan tasks if all previous tasks
        // have finished.
        // TODO: check whether a gc progress has been started.
        if self.region_check_worker.is_busy() {
            self.register_split_region_check_tick(event_loop);
            return;
        }
        for (_, peer) in &mut self.region_peers {
            if !peer.is_leader() {
                continue;
            }

            if peer.size_diff_hint < self.cfg.region_check_size_diff {
                continue;
            }
            info!("{} region's size diff {} >= {}, need to check whether should split",
                  peer.tag,
                  peer.size_diff_hint,
                  self.cfg.region_check_size_diff);
<<<<<<< HEAD
            let task = region_check::new_split_check_task(peer.get_store());
            if let Err(e) = self.region_check_worker.schedule(task) {
                error!("failed to schedule split check: {}", e);
=======
            let task = SplitCheckTask::new(peer.get_store());
            if let Err(e) = self.split_check_worker.schedule(task) {
                error!("{} failed to schedule split check: {}", self.tag, e);
>>>>>>> 7a87777b
            }
            peer.size_diff_hint = 0;
        }

        self.register_split_region_check_tick(event_loop);
    }

    fn register_compact_check_tick(&self, event_loop: &mut EventLoop<Self>) {
        if let Err(e) = register_timer(event_loop,
                                       Tick::CompactCheck,
                                       self.cfg.region_compact_check_tick_interval) {
            error!("{} register compact check tick err: {:?}", self.tag, e);
        };
    }

    fn on_compact_check_tick(&mut self, event_loop: &mut EventLoop<Self>) {
        for (_, peer) in &mut self.region_peers {
            if peer.delete_keys_hint < self.cfg.region_compact_delete_keys_count {
                continue;
            }
            for &cf in &[CF_DEFAULT, CF_WRITE] {
                let task = CompactTask {
                    cf_name: String::from(cf),
                    start_key: Some(keys::enc_start_key(peer.region())),
                    end_key: Some(keys::enc_end_key(peer.region())),
                };
                if let Err(e) = self.compact_worker.schedule(task) {
                    error!("{} failed to schedule compact task: {}", self.tag, e);
                }
            }
            peer.delete_keys_hint = 0;
            // Compact only 1 region each check in case compact task accumulates.
            break;
        }
        self.register_compact_check_tick(event_loop);
    }

    fn on_split_check_result(&mut self,
                             region_id: u64,
                             epoch: metapb::RegionEpoch,
                             split_key: Vec<u8>) {
        if split_key.is_empty() {
            error!("[region {}] split key should not be empty!!!", region_id);
            return;
        }
        let p = self.region_peers.get(&region_id);
        if p.is_none() || !p.unwrap().is_leader() {
            // region on this store is no longer leader, skipped.
            info!("[region {}] region on {} doesn't exist or is not leader, skip.",
                  region_id,
                  self.store_id());
            return;
        }

        let peer = p.unwrap();
        let region = peer.region();

        if region.get_region_epoch().get_version() != epoch.get_version() {
            info!("{} epoch changed {:?} != {:?}, need re-check later",
                  peer.tag,
                  region.get_region_epoch(),
                  epoch);
            return;
        }

        let key = keys::origin_key(&split_key);
        let task = PdTask::AskSplit {
            region: region.clone(),
            split_key: key.to_vec(),
            peer: peer.peer.clone(),
        };

        if let Err(e) = self.pd_worker.schedule(task) {
            error!("{} failed to notify pd to split at {:?}: {}",
                   peer.tag,
                   split_key,
                   e);
        }
    }

    fn on_merge_check_result(&mut self, region_id: u64, epoch: metapb::RegionEpoch) {
        let p = self.region_peers.get(&region_id);
        if p.is_none() || !p.unwrap().is_leader() {
            // Peer for the specified region is gone from this store or
            // it is no longer the leader. Just ignore this merge check result.
            info!("[region {}] region on {} doesn't exist or is not leader, ignore merge check \
                   result",
                  region_id,
                  self.store_id());
            return;
        }

        let peer = p.unwrap();
        let region = peer.region();

        if region.get_region_epoch().get_version() != epoch.get_version() {
            info!("{} epoch changed {:?} != {:?}, need to redo merge check later",
                  peer.tag,
                  region.get_region_epoch(),
                  epoch);
            return;
        }

        let task = PdTask::AskMerge { region: region.clone() };
        if let Err(e) = self.pd_worker.schedule(task) {
            error!("{} failed to notify PD to merge, err {}", peer.tag, e);
        }
    }

    fn heartbeat_pd(&self, peer: &Peer) {
        let task = PdTask::Heartbeat {
            region: peer.region().clone(),
            peer: peer.peer.clone(),
            down_peers: peer.collect_down_peers(self.cfg.max_peer_down_duration),
        };
        if let Err(e) = self.pd_worker.schedule(task) {
            error!("{} failed to notify pd: {}", peer.tag, e);
        }
    }

    fn on_pd_heartbeat_tick(&mut self, event_loop: &mut EventLoop<Self>) {
        for peer in self.region_peers.values_mut() {
            peer.check_peers();
        }

        let mut leader_count = 0;
        for peer in self.region_peers.values() {
            if peer.is_leader() {
                leader_count += 1;
                self.heartbeat_pd(peer);
            }
        }

        STORE_PD_HEARTBEAT_GAUGE_VEC.with_label_values(&["leader"]).set(leader_count as f64);
        STORE_PD_HEARTBEAT_GAUGE_VEC.with_label_values(&["region"])
            .set(self.region_peers.len() as f64);

        self.register_pd_heartbeat_tick(event_loop);
    }


    fn register_pd_heartbeat_tick(&self, event_loop: &mut EventLoop<Self>) {
        if let Err(e) = register_timer(event_loop,
                                       Tick::PdHeartbeat,
                                       self.cfg.pd_heartbeat_tick_interval) {
            error!("{} register pd heartbeat tick err: {:?}", self.tag, e);
        };
    }

    fn store_heartbeat_pd(&mut self) {
        let mut stats = StoreStats::new();
        let disk_stat = match get_disk_stat(self.engine.path()) {
            Ok(disk_stat) => disk_stat,
            Err(_) => {
                error!("{} get disk stat for rocksdb {} failed",
                       self.tag,
                       self.engine.path());
                return;
            }
        };

        let capacity = cmp::min(disk_stat.capacity, self.cfg.capacity);

        stats.set_capacity(capacity);

        // Must get the total SST file size here.
        let mut used_size: u64 = 0;
        for cf in ALL_CFS {
            let handle = rocksdb::get_cf_handle(&self.engine, cf).unwrap();
            let cf_used_size = self.engine
                .get_property_int_cf(handle, ROCKSDB_TOTAL_SST_FILE_SIZE_PROPERTY)
                .expect("rocksdb is too old, missing total-sst-files-size property");

            // It is important to monitor each cf's size, especially the "raft" and "lock" column
            // families.
            STORE_ENGINE_SIZE_GAUGE_VEC.with_label_values(&[cf]).set(cf_used_size as f64);

            used_size += cf_used_size;
        }

        used_size += self.snap_mgr.rl().get_total_snap_size();

        let mut available = if capacity > used_size {
            capacity - used_size
        } else {
            warn!("{} no available space", self.tag);
            0
        };

        // We only care rocksdb SST file size, so we should
        // check disk available here.
        if available > disk_stat.available {
            available = disk_stat.available
        }

        stats.set_store_id(self.store_id());
        stats.set_available(available);
        stats.set_region_count(self.region_peers.len() as u32);

        let snap_stats = self.snap_mgr.rl().stats();
        stats.set_sending_snap_count(snap_stats.sending_count as u32);
        stats.set_receiving_snap_count(snap_stats.receiving_count as u32);

        STORE_SIZE_GAUGE_VEC.with_label_values(&["capacity"]).set(capacity as f64);
        STORE_SIZE_GAUGE_VEC.with_label_values(&["available"]).set(available as f64);

        STORE_SNAPSHOT_TRAFFIC_GAUGE_VEC.with_label_values(&["sending"])
            .set(snap_stats.sending_count as f64);
        STORE_SNAPSHOT_TRAFFIC_GAUGE_VEC.with_label_values(&["receiving"])
            .set(snap_stats.receiving_count as f64);

        let mut apply_snapshot_count = 0;
        for peer in self.region_peers.values_mut() {
            if peer.mut_store().check_applying_snap() {
                apply_snapshot_count += 1;
            }
        }

        stats.set_applying_snap_count(apply_snapshot_count as u32);
        STORE_SNAPSHOT_TRAFFIC_GAUGE_VEC.with_label_values(&["applying"])
            .set(apply_snapshot_count as f64);

        stats.set_start_time(self.start_time.sec as u32);

        if let Err(e) = self.pd_worker.schedule(PdTask::StoreHeartbeat { stats: stats }) {
            error!("{} failed to notify pd: {}", self.tag, e);
        }
    }

    fn on_pd_store_heartbeat_tick(&mut self, event_loop: &mut EventLoop<Self>) {
        self.store_heartbeat_pd();
        self.register_pd_store_heartbeat_tick(event_loop);
    }

    fn handle_snap_mgr_gc(&mut self) -> Result<()> {
        let mut snap_keys = try!(self.snap_mgr.wl().list_snap());
        if snap_keys.is_empty() {
            return Ok(());
        }
        snap_keys.sort();
        let (mut last_region_id, mut compacted_idx, mut compacted_term) = (0, u64::MAX, u64::MAX);
        let mut is_applying_snap = false;
        for (key, is_sending) in snap_keys {
            if self.snap_mgr.rl().has_registered(&key) {
                continue;
            }
            if last_region_id != key.region_id {
                last_region_id = key.region_id;
                match self.region_peers.get(&key.region_id) {
                    None => {
                        // region is deleted
                        compacted_idx = u64::MAX;
                        compacted_term = u64::MAX;
                        is_applying_snap = false;
                    }
                    Some(peer) => {
                        let s = peer.get_store();
                        compacted_idx = s.truncated_index();
                        compacted_term = s.truncated_term();
                        is_applying_snap = s.is_applying();
                    }
                };
            }

            let f = try!(self.snap_mgr.rl().get_snap_file(&key, is_sending));
            if is_sending {
                if key.term < compacted_term || key.idx < compacted_idx {
                    info!("snap file {} has been compacted, delete.", key);
                    f.delete();
                } else if let Ok(meta) = f.meta() {
                    let modified = box_try!(meta.modified());
                    if let Ok(elapsed) = modified.elapsed() {
                        if elapsed > Duration::from_secs(self.cfg.snap_gc_timeout) {
                            info!("snap file {} has been expired, delete.", key);
                            f.delete();
                        }
                    }
                }
            } else if key.term <= compacted_term &&
                      (key.idx < compacted_idx || key.idx == compacted_idx && !is_applying_snap) {
                info!("snap file {} has been applied, delete.", key);
                f.delete();
            }
        }
        Ok(())
    }

    fn on_snap_mgr_gc(&mut self, event_loop: &mut EventLoop<Self>) {
        if let Err(e) = self.handle_snap_mgr_gc() {
            error!("{} failed to gc snap manager: {:?}", self.tag, e);
        }
        self.register_snap_mgr_gc_tick(event_loop);
    }

    fn on_compact_lock_cf(&mut self, event_loop: &mut EventLoop<Self>) {
        // Create a compact lock cf task(compact whole range) and schedule directly.
        let task = CompactTask {
            cf_name: String::from(CF_LOCK),
            start_key: None,
            end_key: None,
        };
        if let Err(e) = self.compact_worker.schedule(task) {
            error!("{} failed to schedule compact lock cf task: {:?}",
                   self.tag,
                   e);
        }

        self.register_compact_lock_cf_tick(event_loop);
    }

    fn register_pd_store_heartbeat_tick(&self, event_loop: &mut EventLoop<Self>) {
        if let Err(e) = register_timer(event_loop,
                                       Tick::PdStoreHeartbeat,
                                       self.cfg.pd_store_heartbeat_tick_interval) {
            error!("{} register pd store heartbeat tick err: {:?}", self.tag, e);
        };
    }

    fn register_snap_mgr_gc_tick(&self, event_loop: &mut EventLoop<Self>) {
        if let Err(e) = register_timer(event_loop,
                                       Tick::SnapGc,
                                       self.cfg.snap_mgr_gc_tick_interval) {
            error!("{} register snap mgr gc tick err: {:?}", self.tag, e);
        }
    }

    fn register_compact_lock_cf_tick(&self, event_loop: &mut EventLoop<Self>) {
        if let Err(e) = register_timer(event_loop,
                                       Tick::CompactLockCf,
                                       self.cfg.lock_cf_compact_interval_secs * 1000) {
            error!("{} register compact cf-lock tick err: {:?}", self.tag, e);
        }
    }

    fn on_report_snapshot(&mut self, region_id: u64, to_peer_id: u64, status: SnapshotStatus) {
        if let Some(mut peer) = self.region_peers.get_mut(&region_id) {
            // The peer must exist in peer_cache.
            let to_peer = match self.peer_cache.borrow().get(&to_peer_id).cloned() {
                Some(peer) => peer,
                None => {
                    // If to_peer is removed immediately after sending snapshot, the command
                    // may be applied before SnapshotStatus is reported. So here just ignore.
                    warn!("[region {}] peer {} not found, skip reporting snap {:?}",
                          region_id,
                          to_peer_id,
                          status);
                    return;
                }
            };
            info!("[region {}] report snapshot status {:?} {:?}",
                  region_id,
                  to_peer,
                  status);
            peer.raft_group.report_snapshot(to_peer_id, status)
        }
    }

    fn on_unreachable(&mut self, region_id: u64, to_peer_id: u64) {
        if let Some(mut peer) = self.region_peers.get_mut(&region_id) {
            peer.raft_group.report_unreachable(to_peer_id);
        }
    }

    fn on_storage_gc(&mut self, region_id: u64, peer_id: u64) {
        // To avoid frequent scan, we only add new scan tasks if all previous tasks
        // have finished.
        if self.region_check_worker.is_busy() {
            warn!("split check worker is busy, ignore gc notify for [region {}] peer {}",
                  region_id,
                  peer_id);
            return;
        }

        // Check that the region and peer do exist.
        if let Some(peer) = self.region_peers.get(&region_id) {
            if peer.peer_id() == peer_id {
                // Only handle gc notify on leader peer.
                if !peer.is_leader() {
                    return;
                }

                info!("{} gc is done, need to check whether should merge",
                      peer.tag);
                let task = region_check::new_merge_check_task(peer.get_store());
                // If it fails to schedule this task, another gc in the future
                // will re-trigger the checking for region merge.
                // So it's fine to just log an error message here.
                if let Err(e) = self.region_check_worker.schedule(task) {
                    error!("failed to schedule merge check: {}", e);
                }
                return;
            }
        }
        error!("[region {}] peer {} not found, skip handling gc notify",
               region_id,
               peer_id);
    }

    fn on_snap_gen_res(&mut self, region_id: u64, snap: Option<Snapshot>) {
        let peer = match self.region_peers.get_mut(&region_id) {
            None => return,
            Some(peer) => peer,
        };
        let mut storage = peer.mut_store();
        if !storage.is_snap_state(SnapState::Generating) {
            // snapshot no need anymore.
            return;
        }
        match snap {
            Some(snap) => {
                storage.set_snap_state(SnapState::Snap(snap));
            }
            None => {
                storage.set_snap_state(SnapState::Failed);
            }
        }
    }
}


fn register_timer<T: Transport, C: PdClient>(event_loop: &mut EventLoop<Store<T, C>>,
                                             tick: Tick,
                                             delay: u64)
                                             -> Result<mio::Timeout> {
    // TODO: now mio TimerError doesn't implement Error trait,
    // so we can't use `try!` directly.
    event_loop.timeout(tick, Duration::from_millis(delay))
        .map_err(|e| box_err!("register timer err: {:?}", e))
}

fn new_compact_log_request(region_id: u64,
                           peer: metapb::Peer,
                           compact_index: u64)
                           -> RaftCmdRequest {
    let mut request = RaftCmdRequest::new();
    request.mut_header().set_region_id(region_id);
    request.mut_header().set_peer(peer);
    request.mut_header().set_uuid(Uuid::new_v4().as_bytes().to_vec());

    let mut admin = AdminRequest::new();
    admin.set_cmd_type(AdminCmdType::CompactLog);
    admin.mut_compact_log().set_compact_index(compact_index);
    request.set_admin_request(admin);
    request
}

fn new_region_merge_request(from_region: metapb::Region,
                            into_region: metapb::Region,
                            into_peer: metapb::Peer)
                            -> RaftCmdRequest {
    let mut request = RaftCmdRequest::new();
    request.mut_header().set_region_id(into_region.get_id());
    request.mut_header().set_region_epoch(into_region.get_region_epoch().clone());
    request.mut_header().set_peer(into_peer);
    request.mut_header().set_uuid(Uuid::new_v4().as_bytes().to_vec());

    let mut admin = AdminRequest::new();
    admin.set_cmd_type(AdminCmdType::Merge);
    admin.mut_merge().set_from_region(from_region);
    request.set_admin_request(admin);
    request
}

fn new_suspend_region_request(from_region: metapb::Region,
                              into_region: metapb::Region,
                              from_peer: metapb::Peer)
                              -> RaftCmdRequest {
    let mut request = RaftCmdRequest::new();
    request.mut_header().set_region_id(from_region.get_id());
    request.mut_header().set_region_epoch(from_region.get_region_epoch().clone());
    request.mut_header().set_peer(from_peer);
    request.mut_header().set_uuid(Uuid::new_v4().as_bytes().to_vec());

    let mut admin = AdminRequest::new();
    admin.set_cmd_type(AdminCmdType::SuspendRegion);
    admin.mut_suspend_region().set_from_region(from_region);
    admin.mut_suspend_region().set_into_region(into_region);
    request.set_admin_request(admin);
    request
}

fn new_commit_merge_request(from_region: metapb::Region,
                            into_region: metapb::Region,
                            into_peer: metapb::Peer)
                            -> RaftCmdRequest {
    let mut request = RaftCmdRequest::new();
    request.mut_header().set_region_id(into_region.get_id());
    request.mut_header().set_region_epoch(into_region.get_region_epoch().clone());
    request.mut_header().set_peer(into_peer);
    request.mut_header().set_uuid(Uuid::new_v4().as_bytes().to_vec());

    let mut admin = AdminRequest::new();
    admin.set_cmd_type(AdminCmdType::CommitMerge);
    admin.mut_commit_merge().set_from_region(from_region);
    request.set_admin_request(admin);
    request
}

fn new_shutdown_region_request(from_region: metapb::Region,
                               from_peer: metapb::Peer)
                               -> RaftCmdRequest {
    let mut request = RaftCmdRequest::new();
    request.mut_header().set_region_id(from_region.get_id());
    request.mut_header().set_region_epoch(from_region.get_region_epoch().clone());
    request.mut_header().set_peer(from_peer);
    request.mut_header().set_uuid(Uuid::new_v4().as_bytes().to_vec());

    let mut admin = AdminRequest::new();
    admin.set_cmd_type(AdminCmdType::ShutdownRegion);
    admin.mut_shutdown_region().set_region(from_region);
    request.set_admin_request(admin);
    request
}

impl<T: Transport, C: PdClient> mio::Handler for Store<T, C> {
    type Timeout = Tick;
    type Message = Msg;

    fn notify(&mut self, event_loop: &mut EventLoop<Self>, msg: Msg) {
        let t = SlowTimer::new();
        let msg_str = format!("{:?}", msg);
        match msg {
            Msg::RaftMessage(data) => {
                if let Err(e) = self.on_raft_message(data) {
                    error!("{} handle raft message err: {:?}", self.tag, e);
                }
            }
            Msg::RaftCmd { request, callback } => self.propose_raft_command(request, callback),
            Msg::Quit => {
                info!("{} receive quit message", self.tag);
                event_loop.shutdown();
            }
            Msg::SplitCheckResult { region_id, epoch, split_key } => {
                info!("[region {}] split check complete.", region_id);
                self.on_split_check_result(region_id, epoch, split_key);
            }
            Msg::MergeCheckResult { region_id, epoch } => {
                info!("[region {}] merge check complete.", region_id);
                self.on_merge_check_result(region_id, epoch);
            }
            Msg::ReportSnapshot { region_id, to_peer_id, status } => {
                self.on_report_snapshot(region_id, to_peer_id, status);
            }
            Msg::ReportUnreachable { region_id, to_peer_id } => {
                self.on_unreachable(region_id, to_peer_id);
            }
            Msg::ReportStorageGc { region_id, peer_id } => {
                self.on_storage_gc(region_id, peer_id);
            }
            Msg::SnapshotStats => self.store_heartbeat_pd(),
            Msg::SnapGenRes { region_id, snap } => {
                self.on_snap_gen_res(region_id, snap);
            }
        }
        slow_log!(t, "{} handle {}", self.tag, msg_str);
    }

    fn timeout(&mut self, event_loop: &mut EventLoop<Self>, timeout: Tick) {
        let t = SlowTimer::new();
        match timeout {
            Tick::Raft => self.on_raft_base_tick(event_loop),
            Tick::RaftLogGc => self.on_raft_gc_log_tick(event_loop),
            Tick::SplitRegionCheck => self.on_split_region_check_tick(event_loop),
            Tick::CompactCheck => self.on_compact_check_tick(event_loop),
            Tick::PdHeartbeat => self.on_pd_heartbeat_tick(event_loop),
            Tick::PdStoreHeartbeat => self.on_pd_store_heartbeat_tick(event_loop),
            Tick::SnapGc => self.on_snap_mgr_gc(event_loop),
            Tick::CompactLockCf => self.on_compact_lock_cf(event_loop),
        }
        slow_log!(t, "{} handle timeout {:?}", self.tag, timeout);
    }

    fn tick(&mut self, event_loop: &mut EventLoop<Self>) {
        if !event_loop.is_running() {
            for (handle, name) in vec![(self.region_check_worker.stop(),
                                        self.region_check_worker.name()),
                                       (self.region_worker.stop(), self.region_worker.name()),
                                       (self.raftlog_gc_worker.stop(),
                                        self.raftlog_gc_worker.name()),
                                       (self.compact_worker.stop(), self.compact_worker.name()),
                                       (self.pd_worker.stop(), self.pd_worker.name())] {
                if let Some(Err(e)) = handle.map(|h| h.join()) {
                    error!("{} failed to stop {}: {:?}", self.tag, name, e);
                }
            }
            for peer in self.region_peers.values_mut() {
                peer.clear_pending_commands();
            }

            return;
        }

        // We handle raft ready in event loop.
        if let Err(e) = self.on_raft_ready() {
            // TODO: should we panic here or shutdown the store?
            error!("{} handle raft ready err: {:?}", self.tag, e);
        }
        self.pending_regions.clear();
    }
}

impl<T: Transport, C: PdClient> Store<T, C> {
    /// load the target peer of request as mutable borrow.
    fn mut_target_peer(&mut self, request: &RaftCmdRequest) -> Result<&mut Peer> {
        let region_id = request.get_header().get_region_id();
        match self.region_peers.get_mut(&region_id) {
            None => Err(Error::RegionNotFound(region_id)),
            Some(peer) => Ok(peer),
        }
    }

    // Handle status commands here, separate the logic, maybe we can move it
    // to another file later.
    // Unlike other commands (write or admin), status commands only show current
    // store status, so no need to handle it in raft group.
    fn execute_status_command(&mut self, request: RaftCmdRequest) -> Result<RaftCmdResponse> {
        let cmd_type = request.get_status_request().get_cmd_type();
        let region_id = request.get_header().get_region_id();

        let mut response = try!(match cmd_type {
            StatusCmdType::RegionLeader => self.execute_region_leader(request),
            StatusCmdType::RegionDetail => self.execute_region_detail(request),
            StatusCmdType::InvalidStatus => Err(box_err!("invalid status command!")),
        });
        response.set_cmd_type(cmd_type);

        let mut resp = RaftCmdResponse::new();
        resp.set_status_response(response);
        // Bind peer current term here.
        if let Some(peer) = self.region_peers.get(&region_id) {
            bind_term(&mut resp, peer.term());
        }
        Ok(resp)
    }

    fn execute_region_leader(&mut self, request: RaftCmdRequest) -> Result<StatusResponse> {
        let peer = try!(self.mut_target_peer(&request));

        let mut resp = StatusResponse::new();
        if let Some(leader) = peer.get_peer_from_cache(peer.leader_id()) {
            resp.mut_region_leader().set_leader(leader);
        }

        Ok(resp)
    }

    fn execute_region_detail(&mut self, request: RaftCmdRequest) -> Result<StatusResponse> {
        let peer = try!(self.mut_target_peer(&request));
        if !peer.get_store().is_initialized() {
            let region_id = request.get_header().get_region_id();
            return Err(Error::RegionNotInitialized(region_id));
        }
        let mut resp = StatusResponse::new();
        resp.mut_region_detail().set_region(peer.region().clone());
        if let Some(leader) = peer.get_peer_from_cache(peer.leader_id()) {
            resp.mut_region_detail().set_leader(leader);
        }

        Ok(resp)
    }
}<|MERGE_RESOLUTION|>--- conflicted
+++ resolved
@@ -43,15 +43,9 @@
 use util::transport::SendCh;
 use util::get_disk_stat;
 use util::rocksdb;
-<<<<<<< HEAD
-use storage::{ALL_CFS, CF_LOCK};
+use storage::{ALL_CFS, CF_DEFAULT, CF_LOCK, CF_WRITE};
 use super::worker::{region_check, RegionCheckRunner, RegionTask, RegionRunner, CompactTask,
-                    CompactRunner, PdRunner, PdTask};
-=======
-use storage::{ALL_CFS, CF_DEFAULT, CF_LOCK, CF_WRITE};
-use super::worker::{SplitCheckRunner, SplitCheckTask, RegionTask, RegionRunner, CompactTask,
                     CompactRunner, RaftlogGcTask, RaftlogGcRunner, PdRunner, PdTask};
->>>>>>> 7a87777b
 use super::{util, Msg, Tick, SnapManager};
 use super::keys::{self, enc_start_key, enc_end_key, data_end_key, data_key};
 use super::engine::{Iterable, Peekable, delete_all_in_range};
@@ -444,11 +438,7 @@
 
     fn on_raft_base_tick(&mut self, event_loop: &mut EventLoop<Self>) {
         let t = Instant::now();
-<<<<<<< HEAD
-        let mut region_to_be_destroyed = vec![];
         let mut region_to_retry_merge = vec![];
-=======
->>>>>>> 7a87777b
         for (&region_id, peer) in &mut self.region_peers {
             if !peer.get_store().is_applying() {
                 peer.raft_group.tick();
@@ -496,18 +486,10 @@
             }
         }
 
-<<<<<<< HEAD
         for (from_region, into_region) in region_to_retry_merge {
             self.retry_merge_region(from_region, into_region);
         }
 
-        // do perform the peer destroy
-        for (region_id, peer) in region_to_be_destroyed {
-            self.destroy_peer(region_id, peer);
-        }
-
-=======
->>>>>>> 7a87777b
         PEER_RAFT_PROCESS_NANOS_COUNTER_VEC.with_label_values(&["tick"])
             .inc_by(duration_to_nanos(t.elapsed()) as f64)
             .unwrap();
@@ -1002,10 +984,9 @@
         };
 
         let request = new_region_merge_request(from_region, into_region, into_peer.peer.clone());
-        let cb = Box::new(move |_: RaftCmdResponse| -> Result<()> { Ok(()) });
         if let Err(e) = self.sendch.try_send(Msg::RaftCmd {
             request: request,
-            callback: cb,
+            callback: Box::new(|_| {}),
         }) {
             error!("store {} failed to send region merge, err {:?}",
                    self.store_id(),
@@ -1020,10 +1001,9 @@
             let request = new_suspend_region_request(from_region,
                                                      into_region.clone(),
                                                      from_peer.peer.clone());
-            let cb = Box::new(move |_: RaftCmdResponse| -> Result<()> { Ok(()) });
             if let Err(e) = self.sendch.try_send(Msg::RaftCmd {
                 request: request,
-                callback: cb,
+                callback: Box::new(|_| {}),
             }) {
                 error!("store {} failed to send suspend region, err {:?}",
                        store_id,
@@ -1098,10 +1078,9 @@
         };
 
         let request = new_commit_merge_request(from_region, into_region, into_peer.peer.clone());
-        let cb = Box::new(move |_: RaftCmdResponse| -> Result<()> { Ok(()) });
         if let Err(e) = self.sendch.try_send(Msg::RaftCmd {
             request: request,
-            callback: cb,
+            callback: Box::new(|_| {}),
         }) {
             error!("store {} failed to send commit merge, err {:?}",
                    self.store_id(),
@@ -1137,10 +1116,9 @@
             // Send a shutdown command to the `to_shutdown_peer`.
             let to_shutdown_peer = self.region_peers.get(&to_shutdown.get_id()).unwrap();
             let request = new_shutdown_region_request(to_shutdown, to_shutdown_peer.peer.clone());
-            let cb = Box::new(move |_: RaftCmdResponse| -> Result<()> { Ok(()) });
             if let Err(e) = self.sendch.try_send(Msg::RaftCmd {
                 request: request,
-                callback: cb,
+                callback: Box::new(|_| {}),
             }) {
                 error!("store {} failed to send suspend region, err {:?}",
                        self.store_id(),
@@ -1438,15 +1416,9 @@
                   peer.tag,
                   peer.size_diff_hint,
                   self.cfg.region_check_size_diff);
-<<<<<<< HEAD
             let task = region_check::new_split_check_task(peer.get_store());
             if let Err(e) = self.region_check_worker.schedule(task) {
-                error!("failed to schedule split check: {}", e);
-=======
-            let task = SplitCheckTask::new(peer.get_store());
-            if let Err(e) = self.split_check_worker.schedule(task) {
                 error!("{} failed to schedule split check: {}", self.tag, e);
->>>>>>> 7a87777b
             }
             peer.size_diff_hint = 0;
         }
