// Copyright 2016 PingCAP, Inc.
//
// Licensed under the Apache License, Version 2.0 (the "License");
// you may not use this file except in compliance with the License.
// You may obtain a copy of the License at
//
//     http://www.apache.org/licenses/LICENSE-2.0
//
// Unless required by applicable law or agreed to in writing, software
// distributed under the License is distributed on an "AS IS" BASIS,
// See the License for the specific language governing permissions and
// limitations under the License.

use std::sync::Arc;
use std::sync::mpsc::{self, Receiver as StdReceiver, TryRecvError};
use std::rc::Rc;
use std::cell::RefCell;
use std::collections::BTreeMap;
use std::boxed::Box;
use std::collections::Bound::{Excluded, Unbounded};
use std::time::{Duration, Instant};
use std::thread;
use std::u64;

use rocksdb::{DB, DBStatisticsTickerType as TickerType, DBStatisticsHistogramType as HistType,
              HistogramData};
use mio::{self, EventLoop, EventLoopBuilder, Sender};
use protobuf;
use fs2;
use uuid::Uuid;
use time::{self, Timespec};

use kvproto::raft_serverpb::{RaftMessage, RaftSnapshotData, RaftTruncatedState, RegionLocalState,
                             PeerState};
use kvproto::eraftpb::{ConfChangeType, MessageType};
use kvproto::pdpb::StoreStats;
use util::{HandyRwLock, SlowTimer, duration_to_sec, escape};
use pd::PdClient;
use kvproto::raft_cmdpb::{AdminCmdType, AdminRequest, StatusCmdType, StatusResponse,
                          RaftCmdRequest, RaftCmdResponse};
use protobuf::Message;
use raft::{self, SnapshotStatus, INVALID_INDEX};
use raftstore::{Result, Error};
use kvproto::metapb;
use util::worker::{Worker, Scheduler};
use util::transport::SendCh;
use util::{rocksdb, HashMap, HashSet};
use storage::{CF_DEFAULT, CF_LOCK, CF_WRITE};

use super::worker::{SplitCheckRunner, SplitCheckTask, RegionTask, RegionRunner, CompactTask,
                    CompactRunner, RaftlogGcTask, RaftlogGcRunner, PdRunner, PdTask,
                    ConsistencyCheckTask, ConsistencyCheckRunner, ApplyTask, ApplyRunner,
                    ApplyTaskRes};
use super::worker::apply::{ExecResult, ChangePeer};
use super::{util, Msg, Tick, SnapshotStatusMsg, SnapManager};
use super::keys::{self, enc_start_key, enc_end_key, data_end_key, data_key};
use super::engine::{Iterable, Peekable, Snapshot as EngineSnapshot};
use super::config::Config;
use super::peer::{self, Peer, ProposalMeta, StaleState, ConsistencyState, ReadyContext};
use super::peer_storage::ApplySnapResult;
use super::msg::Callback;
use super::cmd_resp::{bind_uuid, bind_term, bind_error};
use super::transport::Transport;
use super::metrics::*;
use super::engine_metrics::*;
use super::local_metrics::RaftMetrics;
use prometheus::local::LocalHistogram;

type Key = Vec<u8>;

const MIO_TICK_RATIO: u64 = 10;

const ENGINE_TICKER_TYPES: &'static [TickerType] = &[TickerType::BlockCacheMiss,
                                                     TickerType::BlockCacheHit,
                                                     TickerType::MemtableHit,
                                                     TickerType::MemtableMiss,
                                                     TickerType::GetHitL0,
                                                     TickerType::GetHitL1,
                                                     TickerType::GetHitL2AndUp,
                                                     TickerType::BloomFilterUseful,
                                                     TickerType::BloomFilterPrefixChecked,
                                                     TickerType::BloomFilterPrefixUseful,
                                                     TickerType::NumberKeysWritten,
                                                     TickerType::NumberKeysRead,
                                                     TickerType::BytesWritten,
                                                     TickerType::BytesRead,
                                                     TickerType::IterBytesRead,
                                                     TickerType::StallMicros];

const ENGINE_HIST_TYPES: &'static [HistType] =
    &[HistType::DbGetMicros, HistType::DbWriteMicros, HistType::DbSeekMicros];

fn flush_engine_ticker_metrics(t: TickerType, value: u64) {
    match t {
        TickerType::BlockCacheMiss => {
            STORE_ENGINE_CACHE_EFFICIENCY_VEC.with_label_values(&["block_cache_miss"])
                .set(value as f64);
        }
        TickerType::BlockCacheHit => {
            STORE_ENGINE_CACHE_EFFICIENCY_VEC.with_label_values(&["block_cache_hit"])
                .set(value as f64);
        }
        TickerType::MemtableHit => {
            STORE_ENGINE_MEMTABLE_EFFICIENCY_VEC.with_label_values(&["memtable_hit"])
                .set(value as f64);
        }
        TickerType::MemtableMiss => {
            STORE_ENGINE_MEMTABLE_EFFICIENCY_VEC.with_label_values(&["memtable_miss"])
                .set(value as f64);
        }
        TickerType::GetHitL0 => {
            STORE_ENGINE_READ_SURVED_VEC.with_label_values(&["get_hit_l0"]).set(value as f64);
        }
        TickerType::GetHitL1 => {
            STORE_ENGINE_READ_SURVED_VEC.with_label_values(&["get_hit_l1"]).set(value as f64);
        }
        TickerType::GetHitL2AndUp => {
            STORE_ENGINE_READ_SURVED_VEC.with_label_values(&["get_hit_l2_and_up"])
                .set(value as f64);
        }
        TickerType::BloomFilterUseful => {
            STORE_ENGINE_BLOOM_EFFICIENCY_VEC.with_label_values(&["bloom_useful"])
                .set(value as f64);
        }
        TickerType::BloomFilterPrefixChecked => {
            STORE_ENGINE_BLOOM_EFFICIENCY_VEC.with_label_values(&["bloom_prefix_checked"])
                .set(value as f64);
        }
        TickerType::BloomFilterPrefixUseful => {
            STORE_ENGINE_BLOOM_EFFICIENCY_VEC.with_label_values(&["bloom_prefix_useful"])
                .set(value as f64);
        }
        TickerType::NumberKeysWritten => {
            STORE_ENGINE_FLOW_VEC.with_label_values(&["keys_written"]).set(value as f64);
        }
        TickerType::NumberKeysRead => {
            STORE_ENGINE_FLOW_VEC.with_label_values(&["keys_read"]).set(value as f64);
        }
        TickerType::BytesWritten => {
            STORE_ENGINE_FLOW_VEC.with_label_values(&["bytes_written"]).set(value as f64);
        }
        TickerType::BytesRead => {
            STORE_ENGINE_FLOW_VEC.with_label_values(&["bytes_read"]).set(value as f64);
        }
        TickerType::IterBytesRead => {
            STORE_ENGINE_FLOW_VEC.with_label_values(&["iter_bytes_read"]).set(value as f64);
        }
        TickerType::StallMicros => {
            STORE_ENGINE_STALL_MICROS.set(value as f64);
        }
        _ => {}
    }
}

fn flush_engine_histogram_metrics(t: HistType, value: HistogramData) {
    match t {
        HistType::DbGetMicros => {
            STORE_ENGINE_GET_MICROS_VEC.with_label_values(&["get_median"]).set(value.median);
            STORE_ENGINE_GET_MICROS_VEC.with_label_values(&["get_percentile95"])
                .set(value.percentile95);
            STORE_ENGINE_GET_MICROS_VEC.with_label_values(&["get_percentile99"])
                .set(value.percentile99);
            STORE_ENGINE_GET_MICROS_VEC.with_label_values(&["get_average"]).set(value.average);
            STORE_ENGINE_GET_MICROS_VEC.with_label_values(&["get_standard_deviation"])
                .set(value.standard_deviation);
        }
        HistType::DbWriteMicros => {
            STORE_ENGINE_WRITE_MICROS_VEC.with_label_values(&["write_median"]).set(value.median);
            STORE_ENGINE_WRITE_MICROS_VEC.with_label_values(&["write_percentile95"])
                .set(value.percentile95);
            STORE_ENGINE_WRITE_MICROS_VEC.with_label_values(&["write_percentile99"])
                .set(value.percentile99);
            STORE_ENGINE_WRITE_MICROS_VEC.with_label_values(&["write_average"]).set(value.average);
            STORE_ENGINE_WRITE_MICROS_VEC.with_label_values(&["write_standard_deviation"])
                .set(value.standard_deviation);
        }
        HistType::DbSeekMicros => {
            STORE_ENGINE_SEEK_MICROS_VEC.with_label_values(&["seek_median"]).set(value.median);
            STORE_ENGINE_SEEK_MICROS_VEC.with_label_values(&["seek_percentile95"])
                .set(value.percentile95);
            STORE_ENGINE_SEEK_MICROS_VEC.with_label_values(&["seek_percentile99"])
                .set(value.percentile99);
            STORE_ENGINE_SEEK_MICROS_VEC.with_label_values(&["seek_average"]).set(value.average);
            STORE_ENGINE_SEEK_MICROS_VEC.with_label_values(&["seek_standard_deviation"])
                .set(value.standard_deviation);
        }
    }
}

// A helper structure to bundle all channels for messages to `Store`.
pub struct StoreChannel {
    pub sender: Sender<Msg>,
    pub snapshot_status_receiver: StdReceiver<SnapshotStatusMsg>,
}

pub struct Store<T, C: 'static> {
    cfg: Rc<Config>,
    engine: Arc<DB>,
    store: metapb::Store,
    sendch: SendCh<Msg>,

    sent_snapshot_count: u64,
    snapshot_status_receiver: StdReceiver<SnapshotStatusMsg>,

    // region_id -> peers
    region_peers: HashMap<u64, Peer>,
    pending_raft_groups: HashSet<u64>,
    // region end key -> region id
    region_ranges: BTreeMap<Key, u64>,
    pending_regions: Vec<metapb::Region>,
    split_check_worker: Worker<SplitCheckTask>,
    region_worker: Worker<RegionTask>,
    raftlog_gc_worker: Worker<RaftlogGcTask>,
    compact_worker: Worker<CompactTask>,
    pd_worker: Worker<PdTask>,
    consistency_check_worker: Worker<ConsistencyCheckTask>,

    pub apply_worker: Worker<ApplyTask>,
    apply_res_receiver: Option<StdReceiver<ApplyTaskRes>>,

    trans: T,
    pd_client: Arc<C>,

    peer_cache: Rc<RefCell<HashMap<u64, metapb::Peer>>>,

    snap_mgr: SnapManager,

    raft_metrics: RaftMetrics,

    tag: String,

    start_time: Timespec,
    is_busy: bool,

    region_written_bytes: LocalHistogram,
    region_written_keys: LocalHistogram,
}

pub fn create_event_loop<T, C>(cfg: &Config) -> Result<EventLoop<Store<T, C>>>
    where T: Transport,
          C: PdClient
{
    let mut builder = EventLoopBuilder::new();
    // To make raft base tick more accurate, timer tick should be small enough.
    builder.timer_tick(Duration::from_millis(cfg.raft_base_tick_interval / MIO_TICK_RATIO));
    builder.notify_capacity(cfg.notify_capacity);
    builder.messages_per_tick(cfg.messages_per_tick);
    let event_loop = try!(builder.build());
    Ok(event_loop)
}

pub fn delete_file_in_range(db: &DB, start_key: &[u8], end_key: &[u8]) -> Result<()> {
    if start_key >= end_key {
        return Ok(());
    }

    for cf in db.cf_names() {
        let handle = try!(rocksdb::get_cf_handle(db, cf));
        try!(db.delete_file_in_range_cf(handle, start_key, end_key));
    }

    Ok(())
}

impl<T, C> Store<T, C> {
    pub fn new(ch: StoreChannel,
               meta: metapb::Store,
               cfg: Config,
               engine: Arc<DB>,
               trans: T,
               pd_client: Arc<C>,
               mgr: SnapManager)
               -> Result<Store<T, C>> {
        // TODO: we can get cluster meta regularly too later.
        try!(cfg.validate());

        let sendch = SendCh::new(ch.sender, "raftstore");
        let peer_cache = HashMap::default();
        let tag = format!("[store {}]", meta.get_id());

        let mut s = Store {
            cfg: Rc::new(cfg),
            store: meta,
            engine: engine,
            sendch: sendch,
            sent_snapshot_count: 0,
            snapshot_status_receiver: ch.snapshot_status_receiver,
            region_peers: HashMap::default(),
            pending_raft_groups: HashSet::default(),
            split_check_worker: Worker::new("split check worker"),
            region_worker: Worker::new("snapshot worker"),
            raftlog_gc_worker: Worker::new("raft gc worker"),
            compact_worker: Worker::new("compact worker"),
            pd_worker: Worker::new("pd worker"),
            consistency_check_worker: Worker::new("consistency check worker"),
            apply_worker: Worker::new("apply worker"),
            apply_res_receiver: None,
            region_ranges: BTreeMap::new(),
            pending_regions: vec![],
            trans: trans,
            pd_client: pd_client,
            peer_cache: Rc::new(RefCell::new(peer_cache)),
            snap_mgr: mgr,
            raft_metrics: RaftMetrics::default(),
            tag: tag,
            start_time: time::get_time(),
            is_busy: false,
            region_written_bytes: REGION_WRITTEN_BYTES_HISTOGRAM.local(),
            region_written_keys: REGION_WRITTEN_KEYS_HISTOGRAM.local(),
        };
        try!(s.init());
        Ok(s)
    }

    /// Initialize this store. It scans the db engine, loads all regions
    /// and their peers from it, and schedules snapshot worker if neccessary.
    /// WARN: This store should not be used before initialized.
    fn init(&mut self) -> Result<()> {
        // Scan region meta to get saved regions.
        let start_key = keys::REGION_META_MIN_KEY;
        let end_key = keys::REGION_META_MAX_KEY;
        let engine = self.engine.clone();
        let mut total_count = 0;
        let mut tomebstone_count = 0;
        let mut applying_count = 0;

        let t = Instant::now();
        try!(engine.scan(start_key,
                         end_key,
                         false,
                         &mut |key, value| {
            let (region_id, suffix) = try!(keys::decode_region_meta_key(key));
            if suffix != keys::REGION_STATE_SUFFIX {
                return Ok(true);
            }

            total_count += 1;

            let local_state = try!(protobuf::parse_from_bytes::<RegionLocalState>(value));
            let region = local_state.get_region();
            if local_state.get_state() == PeerState::Tombstone {
                tomebstone_count += 1;
                debug!("region {:?} is tombstone in store {}",
                       region,
                       self.store_id());
                return Ok(true);
            }
            let mut peer = try!(Peer::create(self, region));

            if local_state.get_state() == PeerState::Applying {
                applying_count += 1;
                info!("region {:?} is applying in store {}",
                      local_state.get_region(),
                      self.store_id());
                peer.mut_store().schedule_applying_snapshot();
            }

            self.region_ranges.insert(enc_end_key(region), region_id);
            // No need to check duplicated here, because we use region id as the key
            // in DB.
            self.region_peers.insert(region_id, peer);
            Ok(true)
        }));

        info!("{} starts with {} regions, including {} tombstones and {} applying \
               regions, takes {:?}",
              self.tag,
              total_count,
              tomebstone_count,
              applying_count,
              t.elapsed());

        try!(self.clean_up());

        Ok(())
    }

    /// `clean_up` clean up all possible garbage data.
    fn clean_up(&mut self) -> Result<()> {
        let t = Instant::now();
        let mut last_start_key = keys::data_key(b"");
        for region_id in self.region_ranges.values() {
            let region = self.region_peers[region_id].region();
            let start_key = keys::enc_start_key(region);
            // TODO: use delete_range once #1250 is resolved.
            try!(delete_file_in_range(&self.engine, &last_start_key, &start_key));
            last_start_key = keys::enc_end_key(region);
        }

        // TODO: use delete_range once #1250 is resolved.
        try!(delete_file_in_range(&self.engine, &last_start_key, keys::DATA_MAX_KEY));

        info!("{} cleans up garbage data, takes {:?}",
              self.tag,
              t.elapsed());
        Ok(())
    }

    pub fn get_sendch(&self) -> SendCh<Msg> {
        self.sendch.clone()
    }

    #[inline]
    pub fn get_snap_mgr(&self) -> SnapManager {
        self.snap_mgr.clone()
    }

    pub fn snap_scheduler(&self) -> Scheduler<RegionTask> {
        self.region_worker.scheduler()
    }

    pub fn apply_scheduler(&self) -> Scheduler<ApplyTask> {
        self.apply_worker.scheduler()
    }

    pub fn engine(&self) -> Arc<DB> {
        self.engine.clone()
    }

    pub fn store_id(&self) -> u64 {
        self.store.get_id()
    }

    pub fn get_peers(&self) -> &HashMap<u64, Peer> {
        &self.region_peers
    }

    pub fn config(&self) -> Rc<Config> {
        self.cfg.clone()
    }

    pub fn peer_cache(&self) -> Rc<RefCell<HashMap<u64, metapb::Peer>>> {
        self.peer_cache.clone()
    }

    fn poll_snapshot_status(&mut self) {
        if self.sent_snapshot_count == 0 {
            return;
        }

        // Poll all snapshot messages and handle them.
        loop {
            match self.snapshot_status_receiver.try_recv() {
                Ok(SnapshotStatusMsg { region_id, to_peer_id, status }) => {
                    // Report snapshot status to the corresponding peer.
                    self.report_snapshot_status(region_id, to_peer_id, status);
                }
                Err(TryRecvError::Empty) => {
                    // The snapshot status receiver channel is empty
                    return;
                }
                Err(e) => {
                    error!("{} unexpected error {:?} when receive from snapshot channel",
                           self.tag,
                           e);
                    return;
                }
            }
        }
    }

    fn report_snapshot_status(&mut self, region_id: u64, to_peer_id: u64, status: SnapshotStatus) {
        self.sent_snapshot_count -= 1;
        if let Some(mut peer) = self.region_peers.get_mut(&region_id) {
            let to_peer = match self.peer_cache.borrow().get(&to_peer_id).cloned() {
                Some(peer) => peer,
                None => {
                    // If to_peer is gone, ignore this snapshot status
                    warn!("[region {}] peer {} not found, ignore snapshot status {:?}",
                          region_id,
                          to_peer_id,
                          status);
                    return;
                }
            };
            info!("[region {}] report snapshot status {:?} {:?}",
                  region_id,
                  to_peer,
                  status);
            peer.raft_group.report_snapshot(to_peer_id, status)
        }
    }
}

impl<T: Transport, C: PdClient> Store<T, C> {
    pub fn run(&mut self, event_loop: &mut EventLoop<Self>) -> Result<()> {
        try!(self.snap_mgr.wl().init());

        self.register_raft_base_tick(event_loop);
        self.register_raft_gc_log_tick(event_loop);
        self.register_split_region_check_tick(event_loop);
        self.register_compact_check_tick(event_loop);
        self.register_pd_heartbeat_tick(event_loop);
        self.register_pd_store_heartbeat_tick(event_loop);
        self.register_snap_mgr_gc_tick(event_loop);
        self.register_compact_lock_cf_tick(event_loop);
        self.register_consistency_check_tick(event_loop);
        self.register_report_region_flow_tick(event_loop);

        let split_check_runner = SplitCheckRunner::new(self.sendch.clone(),
                                                       self.cfg.region_max_size,
                                                       self.cfg.region_split_size);
        box_try!(self.split_check_worker.start(split_check_runner));

        let runner = RegionRunner::new(self.engine.clone(),
                                       self.snap_mgr.clone(),
                                       self.cfg.snap_apply_batch_size);
        box_try!(self.region_worker.start(runner));

        let raftlog_gc_runner = RaftlogGcRunner;
        box_try!(self.raftlog_gc_worker.start(raftlog_gc_runner));

        let compact_runner = CompactRunner::new(self.engine.clone());
        box_try!(self.compact_worker.start(compact_runner));

        let pd_runner = PdRunner::new(self.pd_client.clone(), self.sendch.clone());
        box_try!(self.pd_worker.start(pd_runner));

        let consistency_check_runner = ConsistencyCheckRunner::new(self.sendch.clone());
        box_try!(self.consistency_check_worker.start(consistency_check_runner));

        let (tx, rx) = mpsc::channel();
        let apply_runner = ApplyRunner::new(self, tx);
        self.apply_res_receiver = Some(rx);
        box_try!(self.apply_worker.start(apply_runner));

        try!(event_loop.run(self));
        Ok(())
    }

    fn stop(&mut self) {
        info!("start to stop raftstore.");

        // Applying snapshot may take an unexpected long time.
        for peer in self.region_peers.values_mut() {
            peer.mut_store().cancel_applying_snap();
        }

        // Wait all workers finish.
        let mut handles: Vec<Option<thread::JoinHandle<()>>> = vec![];
        handles.push(self.split_check_worker.stop());
        handles.push(self.region_worker.stop());
        handles.push(self.raftlog_gc_worker.stop());
        handles.push(self.compact_worker.stop());
        handles.push(self.pd_worker.stop());
        handles.push(self.consistency_check_worker.stop());
        handles.push(self.apply_worker.stop());

        for h in handles {
            if let Some(h) = h {
                h.join().unwrap();
            }
        }

        info!("stop raftstore finished.");
    }

    fn register_raft_base_tick(&self, event_loop: &mut EventLoop<Self>) {
        // If we register raft base tick failed, the whole raft can't run correctly,
        // TODO: shutdown the store?
        if let Err(e) = register_timer(event_loop, Tick::Raft, self.cfg.raft_base_tick_interval) {
            error!("{} register raft base tick err: {:?}", self.tag, e);
        };
    }

    fn on_raft_base_tick(&mut self, event_loop: &mut EventLoop<Self>) {
        let timer = self.raft_metrics.process_tick.start_timer();
        for peer in &mut self.region_peers.values_mut() {
            // When having pending snapshot, if election timeout is met, it can't pass
            // the pending conf change check because first index has been updated to
            // a value that is larger than last index.
            if peer.is_applying_snapshot() || peer.has_pending_snapshot() {
                // need to check if snapshot is applied.
                peer.mark_to_be_checked(&mut self.pending_raft_groups);
                continue;
            }

            if peer.raft_group.tick() {
                peer.mark_to_be_checked(&mut self.pending_raft_groups);
            }

            // If this peer detects the leader is missing for a long long time,
            // it should consider itself as a stale peer which is removed from
            // the original cluster.
            // This most likely happens in the following scenario:
            // At first, there are three peer A, B, C in the cluster, and A is leader.
            // Peer B gets down. And then A adds D, E, F into the cluster.
            // Peer D becomes leader of the new cluster, and then removes peer A, B, C.
            // After all these peer in and out, now the cluster has peer D, E, F.
            // If peer B goes up at this moment, it still thinks it is one of the cluster
            // and has peers A, C. However, it could not reach A, C since they are removed
            // from the cluster or probably destroyed.
            // Meantime, D, E, F would not reach B, since it's not in the cluster anymore.
            // In this case, peer B would notice that the leader is missing for a long time,
            // and it would check with pd to confirm whether it's still a member of the cluster.
            // If not, it destroys itself as a stale peer which is removed out already.
            let max_missing_duration = self.cfg.max_leader_missing_duration;
            if let StaleState::ToValidate = peer.check_stale_state(max_missing_duration) {
                // for peer B in case 1 above
                info!("{} detects leader missing for a long time. To check with pd \
                        whether it's still valid",
                      peer.tag);
                let task = PdTask::ValidatePeer {
                    peer: peer.peer.clone(),
                    region: peer.region().clone(),
                };
                if let Err(e) = self.pd_worker.schedule(task) {
                    error!("{} failed to notify pd: {}", peer.tag, e)
                }
            }
        }

        self.poll_snapshot_status();

        timer.observe_duration();

        self.raft_metrics.flush();

        self.register_raft_base_tick(event_loop);
    }

    fn poll_apply(&mut self) {
        loop {
            match self.apply_res_receiver.as_ref().unwrap().try_recv() {
                Ok(ApplyTaskRes::Apply(res)) => {
                    let has_split = res.exec_res.iter().any(|e| {
                        match *e {
                            ExecResult::SplitRegion { .. } => true,
                            _ => false,
                        }
                    });
                    if let Some(p) = self.region_peers.get_mut(&res.region_id) {
                        debug!("{} async apply finish: {:?}", p.tag, res);
                        if p.is_applying_snapshot() {
                            panic!("{} should not applying snapshot.", p.tag);
                        }
                        p.raft_group.advance_apply(res.apply_state.get_applied_index());
                        p.mut_store().apply_state = res.apply_state;
                        if has_split {
                            p.delete_keys_hint = res.metrics.delete_keys_hint;
                            p.size_diff_hint = res.metrics.size_diff_hint as u64;
                        } else {
                            p.delete_keys_hint += res.metrics.delete_keys_hint;
                            p.size_diff_hint =
                                (p.size_diff_hint as i64 + res.metrics.size_diff_hint) as u64;
                        }
                        p.mut_store().applied_index_term = res.applied_index_term;
                        p.written_keys += res.metrics.written_keys;
                        p.written_bytes += res.metrics.written_bytes;
                        if p.has_pending_snapshot() && p.ready_to_handle_pending_snap() {
                            self.pending_raft_groups.insert(p.region().get_id());
                        }
                    }
                    self.on_ready_result(res.region_id, res.exec_res);
                }
                Ok(ApplyTaskRes::Destroy(p)) => {
                    let store_id = self.store_id();
                    self.destroy_peer(p.region_id(), util::new_peer(store_id, p.id()));
                }
                Err(TryRecvError::Empty) => break,
                Err(e) => panic!("unexpected error {:?}", e),
            }
        }
    }

    /// If target peer doesn't exist, create it.
    ///
    /// return false to indicate that target peer is in invalid state or
    /// doesn't exist and can't be created.
    fn maybe_create_peer(&mut self, region_id: u64, msg: &RaftMessage) -> Result<bool> {
        let target = msg.get_to_peer();
        // we may encounter a message with larger peer id, which means
        // current peer is stale, then we should remove current peer
        let mut has_peer = false;
        let mut async_remove = false;
        let mut stale_peer = None;
        if let Some(p) = self.region_peers.get_mut(&region_id) {
            has_peer = true;
            let target_peer_id = target.get_id();
            if p.peer_id() < target_peer_id {
                if p.is_applying_snapshot() && !p.mut_store().cancel_applying_snap() {
                    info!("[region {}] Stale peer {} is applying snapshot, will destroy next \
                           time.",
                          region_id,
                          p.peer_id());
                    return Ok(false);
                }
                stale_peer = Some(p.peer.clone());
                async_remove = p.get_store().is_initialized();
            } else if p.peer_id() > target_peer_id {
                info!("[region {}] target peer id {} is less than {}, msg maybe stale.",
                      region_id,
                      target_peer_id,
                      p.peer_id());
                return Ok(false);
            }
        }
        if let Some(p) = stale_peer {
            if async_remove {
                info!("[region {}] asking destroying stale peer {:?}",
                      region_id,
                      p);
                self.apply_worker.schedule(ApplyTask::destroy(region_id)).unwrap();
                return Ok(false);
            }
            info!("[region {}] destroying stale peer {:?}", region_id, p);
            self.destroy_peer(region_id, p);
            has_peer = false;
        }

        if has_peer {
            return Ok(true);
        }

        let message = msg.get_message();
        let msg_type = message.get_msg_type();
        if msg_type != MessageType::MsgRequestVote &&
           (msg_type != MessageType::MsgHeartbeat || message.get_commit() != INVALID_INDEX) {
            debug!("target peer {:?} doesn't exist, stale message {:?}.",
                   target,
                   msg_type);
            return Ok(false);
        }

        let start_key = data_key(msg.get_start_key());
        if let Some((_, &exist_region_id)) = self.region_ranges
            .range((Excluded(start_key), Unbounded::<Key>))
            .next() {
            let exist_region = self.region_peers[&exist_region_id].region();
            if enc_start_key(exist_region) < data_end_key(msg.get_end_key()) {
                debug!("msg {:?} is overlapped with region {:?}, ignored",
                       msg,
                       exist_region);
                return Ok(false);
            }
        }

        let peer = try!(Peer::replicate(self, region_id, target.get_id()));
        // following snapshot may overlap, should insert into region_ranges after
        // snapshot is applied.
        self.region_peers.insert(region_id, peer);
        Ok(true)
    }

    // Clippy doesn't allow hash_map contains_key followed by insert, and suggests
    // using entry().or_insert() instead, but we can't use this because creating peer
    // may fail, so we allow map_entry.
    fn on_raft_message(&mut self, mut msg: RaftMessage) -> Result<()> {
        let region_id = msg.get_region_id();
        if !self.is_raft_msg_valid(&msg) {
            return Ok(());
        }

        if msg.get_is_tombstone() {
            // we receive a message tells us to remove ourself.
            self.handle_gc_peer_msg(&msg);
            return Ok(());
        }

        if try!(self.is_msg_stale(&msg)) {
            return Ok(());
        }

        if !try!(self.maybe_create_peer(region_id, &msg)) {
            return Ok(());
        }

        if !try!(self.check_snapshot(&msg)) {
            return Ok(());
        }

        self.insert_peer_cache(msg.take_from_peer());

        let peer = self.region_peers.get_mut(&region_id).unwrap();
        try!(peer.step(msg.take_message()));

        // Add into pending raft groups for later handling ready.
        peer.mark_to_be_checked(&mut self.pending_raft_groups);

        Ok(())
    }

    // return false means the message is invalid, and can be ignored.
    fn is_raft_msg_valid(&self, msg: &RaftMessage) -> bool {
        let region_id = msg.get_region_id();
        let from = msg.get_from_peer();
        let to = msg.get_to_peer();

        debug!("[region {}] handle raft message {:?}, from {} to {}",
               region_id,
               msg.get_message().get_msg_type(),
               from.get_id(),
               to.get_id());

        if to.get_store_id() != self.store_id() {
            warn!("[region {}] store not match, to store id {}, mine {}, ignore it",
                  region_id,
                  to.get_store_id(),
                  self.store_id());
            return false;
        }

        if !msg.has_region_epoch() {
            error!("[region {}] missing epoch in raft message, ignore it",
                   region_id);
            return false;
        }

        true
    }

    fn is_msg_stale(&self, msg: &RaftMessage) -> Result<bool> {
        let region_id = msg.get_region_id();
        let from_epoch = msg.get_region_epoch();
        let is_vote_msg = msg.get_message().get_msg_type() == MessageType::MsgRequestVote;
        let from_store_id = msg.get_from_peer().get_store_id();

        // Let's consider following cases with three nodes [1, 2, 3] and 1 is leader:
        // a. 1 removes 2, 2 may still send MsgAppendResponse to 1.
        //  We should ignore this stale message and let 2 remove itself after
        //  applying the ConfChange log.
        // b. 2 is isolated, 1 removes 2. When 2 rejoins the cluster, 2 will
        //  send stale MsgRequestVote to 1 and 3, at this time, we should tell 2 to gc itself.
        // c. 2 is isolated but can communicate with 3. 1 removes 3.
        //  2 will send stale MsgRequestVote to 3, 3 should ignore this message.
        // d. 2 is isolated but can communicate with 3. 1 removes 2, then adds 4, remove 3.
        //  2 will send stale MsgRequestVote to 3, 3 should tell 2 to gc itself.
        // e. 2 is isolated. 1 adds 4, 5, 6, removes 3, 1. Now assume 4 is leader.
        //  After 2 rejoins the cluster, 2 may send stale MsgRequestVote to 1 and 3,
        //  1 and 3 will ignore this message. Later 4 will send messages to 2 and 2 will
        //  rejoin the raft group again.
        // f. 2 is isolated. 1 adds 4, 5, 6, removes 3, 1. Now assume 4 is leader, and 4 removes 2.
        //  unlike case e, 2 will be stale forever.
        // TODO: for case f, if 2 is stale for a long time, 2 will communicate with pd and pd will
        // tell 2 is stale, so 2 can remove itself.
        if let Some(peer) = self.region_peers.get(&region_id) {
            let region = peer.region();
            let epoch = region.get_region_epoch();

            if util::is_epoch_stale(from_epoch, epoch) &&
               util::find_peer(region, from_store_id).is_none() {
                // The message is stale and not in current region.
                self.handle_stale_msg(msg, epoch, is_vote_msg);
                return Ok(true);
            }

            return Ok(false);
        }

        // no exist, check with tombstone key.
        let state_key = keys::region_state_key(region_id);
        if let Some(local_state) = try!(self.engine.get_msg::<RegionLocalState>(&state_key)) {
            if local_state.get_state() != PeerState::Tombstone {
                // Maybe split, but not registered yet.
                return Err(box_err!("[region {}] region not exist but not tombstone: {:?}",
                                    region_id,
                                    local_state));
            }
            let region = local_state.get_region();
            let region_epoch = region.get_region_epoch();
            // The region in this peer is already destroyed
            if util::is_epoch_stale(from_epoch, region_epoch) {
                info!("[region {}] tombstone peer [epoch: {:?}] \
                    receive a stale message {:?}", region_id,
                    region_epoch,
                        msg,
                        );

                let not_exist = util::find_peer(region, from_store_id).is_none();
                self.handle_stale_msg(msg, region_epoch, is_vote_msg && not_exist);

                return Ok(true);
            }

            if from_epoch.get_conf_ver() == region_epoch.get_conf_ver() {
                return Err(box_err!("tombstone peer [epoch: {:?}] receive an invalid \
                                        message {:?}, ignore it",
                                    region_epoch,
                                    msg));
            }
        }

        Ok(false)
    }

    fn handle_stale_msg(&self, msg: &RaftMessage, cur_epoch: &metapb::RegionEpoch, need_gc: bool) {
        let region_id = msg.get_region_id();
        let from_peer = msg.get_from_peer();
        let to_peer = msg.get_to_peer();

        if !need_gc {
            info!("[region {}] raft message {:?} is stale, current {:?}, ignore it",
                  region_id,
                  msg,
                  cur_epoch);
            return;
        }

        info!("[region {}] raft message {:?} is stale, current {:?}, tell to gc",
              region_id,
              msg,
              cur_epoch);

        let mut gc_msg = RaftMessage::new();
        gc_msg.set_region_id(region_id);
        gc_msg.set_from_peer(to_peer.clone());
        gc_msg.set_to_peer(from_peer.clone());
        gc_msg.set_region_epoch(cur_epoch.clone());
        gc_msg.set_is_tombstone(true);
        if let Err(e) = self.trans.send(gc_msg) {
            error!("[region {}] send gc message failed {:?}", region_id, e);
        }
    }

    fn handle_gc_peer_msg(&mut self, msg: &RaftMessage) {
        let region_id = msg.get_region_id();

        let mut need_remove = false;
        let mut async_remove = true;
        if let Some(peer) = self.region_peers.get(&region_id) {
            // TODO: need checking peer id changed?
            let from_epoch = msg.get_region_epoch();
            if util::is_epoch_stale(peer.get_store().region.get_region_epoch(), from_epoch) {
                // TODO: ask pd to guarantee we are stale now.
                info!("[region {}] peer {:?} receives gc message, remove",
                      region_id,
                      msg.get_to_peer());
                need_remove = true;
                async_remove = peer.get_store().is_initialized();
            }
        }

        if need_remove {
            if async_remove {
                self.apply_worker.schedule(ApplyTask::destroy(region_id)).unwrap();
            } else {
                self.destroy_peer(region_id, msg.get_to_peer().clone());
            }
        }
    }

    fn check_snapshot(&mut self, msg: &RaftMessage) -> Result<bool> {
        let region_id = msg.get_region_id();

        // Check if we can accept the snapshot
        if self.region_peers[&region_id].get_store().is_initialized() ||
           !msg.get_message().has_snapshot() {
            return Ok(true);
        }

        let snap = msg.get_message().get_snapshot();
        let mut snap_data = RaftSnapshotData::new();
        try!(snap_data.merge_from_bytes(snap.get_data()));
        let snap_region = snap_data.take_region();
        let peer_id = msg.get_to_peer().get_id();
        if snap_region.get_peers().into_iter().all(|p| p.get_id() != peer_id) {
            info!("[region {}] {:?} doesn't contain peer {:?}, skip.",
                  snap_region.get_id(),
                  snap_region,
                  msg.get_to_peer());
            return Ok(false);
        }
        if let Some((_, &exist_region_id)) = self.region_ranges
            .range((Excluded(enc_start_key(&snap_region)), Unbounded::<Key>))
            .next() {
            let exist_region = self.region_peers[&exist_region_id].region();
            if enc_start_key(exist_region) < enc_end_key(&snap_region) {
                info!("region overlapped {:?}, {:?}", exist_region, snap_region);
                return Ok(false);
            }
        }
        for region in &self.pending_regions {
            if enc_start_key(region) < enc_end_key(&snap_region) &&
               enc_end_key(region) > enc_start_key(&snap_region) &&
               // Same region can overlap, we will apply the latest version of snapshot.
               region.get_id() != snap_region.get_id() {
                info!("pending region overlapped {:?}, {:?}", region, snap_region);
                return Ok(false);
            }
        }
        self.pending_regions.push(snap_region);

        Ok(true)
    }

    fn insert_peer_cache(&mut self, peer: metapb::Peer) {
        self.peer_cache.borrow_mut().insert(peer.get_id(), peer);
    }

    fn on_raft_ready(&mut self) {
        let t = SlowTimer::new();
        let pending_count = self.pending_raft_groups.len();
        let previous_ready_metrics = self.raft_metrics.ready.clone();
        let previous_sent_snapshot_count = self.raft_metrics.message.snapshot;

        let (wb, append_res) = {
            let mut ctx = ReadyContext::new(&mut self.raft_metrics, &self.trans, pending_count);
            for region_id in self.pending_raft_groups.drain() {
                if let Some(peer) = self.region_peers.get_mut(&region_id) {
                    peer.handle_raft_ready_append(&mut ctx);
                }
            }
            (ctx.wb, ctx.ready_res)
        };

        if !wb.is_empty() {
            self.engine.write(wb).unwrap_or_else(|e| {
                panic!("{} failed to save append result: {:?}", self.tag, e);
            });
        }

        let mut ready_results = Vec::with_capacity(append_res.len());
        for (mut ready, invoke_ctx) in append_res {
            let region_id = invoke_ctx.region_id;
            let res = self.region_peers
                .get_mut(&region_id)
                .unwrap()
                .post_raft_ready_append(&mut self.raft_metrics,
                                        &self.trans,
                                        &mut ready,
                                        invoke_ctx);
            ready_results.push((region_id, ready, res));
        }

        self.raft_metrics.append_log.observe(duration_to_sec(t.elapsed()) as f64);

        let sent_snapshot_count = self.raft_metrics.message.snapshot - previous_sent_snapshot_count;
        self.sent_snapshot_count += sent_snapshot_count;

        slow_log!(t,
                  "{} handle {} pending peers include {} ready, {} entries, {} messages and {} \
                   snapshots",
                  self.tag,
                  pending_count,
                  ready_results.capacity(),
                  self.raft_metrics.ready.append - previous_ready_metrics.append,
                  self.raft_metrics.ready.message - previous_ready_metrics.message,
                  self.raft_metrics.ready.snapshot - previous_ready_metrics.snapshot);

        for (region_id, ready, res) in ready_results {
            self.region_peers
                .get_mut(&region_id)
                .unwrap()
                .handle_raft_ready_apply(ready);
            if let Some(apply_result) = res {
                self.on_ready_apply_snapshot(apply_result);
            }
        }

        let dur = t.elapsed();
        if !self.is_busy {
            let election_timeout =
                Duration::from_millis(self.cfg.raft_base_tick_interval *
                                      self.cfg.raft_election_timeout_ticks as u64);
            if dur >= election_timeout {
                self.is_busy = true;
            }
        }

        self.raft_metrics.process_ready.observe(duration_to_sec(dur) as f64);

        slow_log!(t, "{} on {} regions raft ready", self.tag, pending_count);
    }

    fn destroy_peer(&mut self, region_id: u64, peer: metapb::Peer) {
        info!("[region {}] destroy peer {:?}", region_id, peer);
        // TODO: should we check None here?
        // Can we destroy it in another thread later?
        let mut p = self.region_peers.remove(&region_id).unwrap();
        // We can't destroy a peer which is applying snapshot.
        assert!(!p.is_applying_snapshot());

        let is_initialized = p.is_initialized();
        if let Err(e) = p.destroy() {
            // If not panic here, the peer will be recreated in the next restart,
            // then it will be gc again. But if some overlap region is created
            // before restarting, the gc action will delete the overlap region's
            // data too.
            panic!("[region {}] destroy peer {:?} in store {} err {:?}",
                   region_id,
                   peer,
                   self.store_id(),
                   e);
        }

        if is_initialized && self.region_ranges.remove(&enc_end_key(p.region())).is_none() {
            panic!("[region {}] remove peer {:?} in store {}",
                   region_id,
                   peer,
                   self.store_id());

        }
    }

    fn on_ready_change_peer(&mut self, region_id: u64, cp: ChangePeer) {
        let my_peer_id;
        let change_type = cp.conf_change.get_change_type();
        if let Some(p) = self.region_peers.get_mut(&region_id) {
            p.raft_group.apply_conf_change(&cp.conf_change);
            if cp.conf_change.get_node_id() == raft::INVALID_ID {
                // Apply failed, skip.
                return;
            }
            p.mut_store().region = cp.region;
            if p.is_leader() {
                // Notify pd immediately.
                info!("{} notify pd with change peer region {:?}",
                      p.tag,
                      p.region());
                p.heartbeat_pd(&self.cfg, &self.pd_worker);
            }

            match change_type {
                ConfChangeType::AddNode => {
                    // Add this peer to cache.
                    let peer = cp.peer.clone();
                    p.peer_heartbeats.insert(peer.get_id(), Instant::now());
                    self.peer_cache.borrow_mut().insert(peer.get_id(), peer);
                }
                ConfChangeType::RemoveNode => {
                    // Remove this peer from cache.
                    p.peer_heartbeats.remove(&cp.peer.get_id());
                    self.peer_cache.borrow_mut().remove(&cp.peer.get_id());
                }
            }

            my_peer_id = p.peer_id();
        } else {
            panic!("{} missing region {}", self.tag, region_id);
        }

        let peer = cp.peer;

        // We only care remove itself now.
        if change_type == ConfChangeType::RemoveNode && peer.get_store_id() == self.store_id() {
            if my_peer_id == peer.get_id() {
                self.destroy_peer(region_id, peer)
            } else {
                panic!("{} trying to remove unknown peer {:?}", self.tag, peer);
            }
        }
    }

    fn on_ready_compact_log(&mut self,
                            region_id: u64,
                            first_index: u64,
                            state: RaftTruncatedState) {
        let mut peer = self.region_peers.get_mut(&region_id).unwrap();
        let total_cnt = peer.last_ready_idx - first_index;
        // the size of current CompactLog command can be ignored.
        let remain_cnt = peer.last_ready_idx - state.get_index() - 1;
        peer.raft_log_size_hint = peer.raft_log_size_hint * remain_cnt / total_cnt;
        let task = RaftlogGcTask {
            engine: peer.get_store().get_engine().clone(),
            region_id: peer.get_store().get_region_id(),
            start_idx: peer.last_compacted_idx,
            end_idx: state.get_index() + 1,
        };
        peer.last_compacted_idx = task.end_idx;
        if let Err(e) = self.raftlog_gc_worker.schedule(task) {
            error!("[region {}] failed to schedule compact task: {}",
                   region_id,
                   e);
        }
    }

    fn on_ready_split_region(&mut self,
                             region_id: u64,
                             left: metapb::Region,
                             right: metapb::Region) {
        self.region_peers.get_mut(&region_id).unwrap().mut_store().region = left.clone();
        for peer in right.get_peers() {
            // Add this peer to cache.
            self.peer_cache.borrow_mut().insert(peer.get_id(), peer.clone());
        }
        let new_region_id = right.get_id();
        if let Some(peer) = self.region_peers.get(&new_region_id) {
            // Add new peers to cache.
            for meta in right.get_peers() {
                self.peer_cache.borrow_mut().insert(meta.get_id(), meta.to_owned());
            }
            // If the store received a raft msg with the new region raft group
            // before splitting, it will creates a uninitialized peer.
            // We can remove this uninitialized peer directly.
            if peer.get_store().is_initialized() {
                panic!("duplicated region {} for split region", new_region_id);
            }
        }

        match Peer::create(self, &right) {
            Err(e) => {
                // peer information is already written into db, can't recover.
                // there is probably a bug.
                panic!("create new split region {:?} err {:?}", right, e);
            }
            Ok(mut new_peer) => {
                // If this peer is the leader of the region before split, it's intuitional for
                // it to become the leader of new split region.
                // The ticks are accelerated here, so that the peer for the new split region
                // comes to campaign earlier than the other follower peers. And then it's more
                // likely for this peer to become the leader of the new split region.
                // If the other follower peers applies logs too slowly, they may fail to vote the
                // `MsgRequestVote` from this peer on its campaign.
                // In this worst case scenario, the new split raft group will not be available
                // since there is no leader established during one election timeout after the split.
                let is_leader = self.region_peers[&region_id].is_leader();
                if is_leader && right.get_peers().len() > 1 {
                    for _ in 0..new_peer.accelerate_campaign_ticks() {
                        new_peer.raft_group.tick();
                    }
                }

                if is_leader {
                    // Notify pd immediately to let it update the region meta.
                    let left = &self.region_peers[&region_id];
                    self.report_split_pd(left, &new_peer);
                }

                // Insert new regions and validation
                info!("insert new regions left: {:?}, right:{:?}", left, right);
                if self.region_ranges
                    .insert(enc_end_key(&left), left.get_id())
                    .is_some() {
                    panic!("region should not exist, {:?}", left);
                }
                if self.region_ranges
                    .insert(enc_end_key(&right), new_region_id)
                    .is_none() {
                    panic!("region should exist, {:?}", right);
                }
                new_peer.size_diff_hint = self.cfg.region_check_size_diff;
                self.apply_worker.schedule(ApplyTask::register(&new_peer)).unwrap();
                self.region_peers.insert(new_region_id, new_peer);
            }
        }
    }

    fn report_split_pd(&self, left: &Peer, right: &Peer) {
        let left_region = left.region();
        let right_region = right.region();

        info!("notify pd with split left {:?}, right {:?}",
              left_region,
              right_region);
        left.heartbeat_pd(&self.cfg, &self.pd_worker);
        right.heartbeat_pd(&self.cfg, &self.pd_worker);

        // Now pd only uses ReportSplit for history operation show,
        // so we send it independently here.
        let task = PdTask::ReportSplit {
            left: left_region.clone(),
            right: right_region.clone(),
        };

        if let Err(e) = self.pd_worker.schedule(task) {
            error!("{} failed to notify pd: {}", self.tag, e);
        }
    }

    fn on_ready_apply_snapshot(&mut self, apply_result: ApplySnapResult) {
        let prev_region = apply_result.prev_region;
        let region = apply_result.region;
        let region_id = region.get_id();

        info!("[region {}] snapshot for region {:?} is applied",
              region_id,
              region);

        if !prev_region.get_peers().is_empty() {
            info!("[region {}] region changed from {:?} -> {:?} after applying snapshot",
                  region_id,
                  prev_region,
                  region);
            // we have already initialized the peer, so it must exist in region_ranges.
            if self.region_ranges.remove(&enc_end_key(&prev_region)).is_none() {
                panic!("[region {}] region should exist {:?}",
                       region_id,
                       prev_region);
            }
        }

        self.region_ranges.insert(enc_end_key(&region), region.get_id());
    }

    fn on_ready_result(&mut self, region_id: u64, exec_results: Vec<ExecResult>) {
        // handle executing committed log results
        for result in exec_results {
            match result {
                ExecResult::ChangePeer(cp) => self.on_ready_change_peer(region_id, cp),
                ExecResult::CompactLog { first_index, state } => {
                    self.on_ready_compact_log(region_id, first_index, state)
                }
                ExecResult::SplitRegion { left, right } => {
                    self.on_ready_split_region(region_id, left, right)
                }
                ExecResult::ComputeHash { region, index, snap } => {
                    self.on_ready_compute_hash(region, index, snap)
                }
                ExecResult::VerifyHash { index, hash } => {
                    self.on_ready_verify_hash(region_id, index, hash)
                }
            }
        }
    }

    fn propose_raft_command(&mut self, msg: RaftCmdRequest, cb: Callback) {
        let mut resp = RaftCmdResponse::new();
        let uuid: Uuid = match util::get_uuid_from_req(&msg) {
            None => {
                bind_error(&mut resp, Error::Other("missing request uuid".into()));
                return cb.call_box((resp,));
            }
            Some(uuid) => {
                bind_uuid(&mut resp, uuid);
                uuid
            }
        };

        if let Err(e) = self.validate_store_id(&msg) {
            bind_error(&mut resp, e);
            return cb.call_box((resp,));
        }

        if msg.has_status_request() {
            // For status commands, we handle it here directly.
            match self.execute_status_command(msg) {
                Err(e) => bind_error(&mut resp, e),
                Ok(status_resp) => resp = status_resp,
            };
            return cb.call_box((resp,));
        }

        if let Err(e) = self.validate_region(&msg) {
            bind_error(&mut resp, e);
            return cb.call_box((resp,));
        }

        // Note:
        // The peer that is being checked is a leader. It might step down to be a follower later. It
        // doesn't matter whether the peer is a leader or not. If it's not a leader, the proposing
        // command log entry can't be committed.

        let region_id = msg.get_header().get_region_id();
        let mut peer = self.region_peers.get_mut(&region_id).unwrap();
        let term = peer.term();
        bind_term(&mut resp, term);
        let meta = ProposalMeta {
            uuid: uuid,
            term: term,
            renew_lease_time: None,
        };
        if peer.propose(meta, cb, msg, resp, &mut self.raft_metrics.propose) {
            peer.mark_to_be_checked(&mut self.pending_raft_groups);
        }

        // TODO: add timeout, if the command is not applied after timeout,
        // we will call the callback with timeout error.
    }

    fn validate_store_id(&self, msg: &RaftCmdRequest) -> Result<()> {
        let store_id = msg.get_header().get_peer().get_store_id();
        if store_id != self.store.get_id() {
            return Err(Error::StoreNotMatch(store_id, self.store.get_id()));
        }
        Ok(())
    }

    fn validate_region(&self, msg: &RaftCmdRequest) -> Result<()> {
        let region_id = msg.get_header().get_region_id();
        let peer_id = msg.get_header().get_peer().get_id();

        let peer = match self.region_peers.get(&region_id) {
            Some(peer) => peer,
            None => return Err(Error::RegionNotFound(region_id)),
        };
        if !peer.is_leader() {
            return Err(Error::NotLeader(region_id, peer.get_peer_from_cache(peer.leader_id())));
        }
        if peer.peer_id() != peer_id {
            return Err(box_err!("mismatch peer id {} != {}", peer.peer_id(), peer_id));
        }

        let header = msg.get_header();
        // If header's term is 2 verions behind current term, leadership may have been changed away.
        if header.get_term() > 0 && peer.term() > header.get_term() + 1 {
            return Err(Error::StaleCommand);
        }

        let res = peer::check_epoch(peer.region(), msg);
        if let Err(Error::StaleEpoch(msg, mut new_regions)) = res {
            // Attach the next region which might be split from the current region. But it doesn't
            // matter if the next region is not split from the current region. If the region meta
            // received by the TiKV driver is newer than the meta cached in the driver, the meta is
            // updated.
            if let Some((_, &next_region_id)) = self.region_ranges
                .range((Excluded(enc_end_key(peer.region())), Unbounded::<Key>))
                .next() {
                let next_region = self.region_peers[&next_region_id].region();
                new_regions.push(next_region.to_owned());
            }
            return Err(Error::StaleEpoch(msg, new_regions));
        }
        res
    }

    fn register_raft_gc_log_tick(&self, event_loop: &mut EventLoop<Self>) {
        if let Err(e) = register_timer(event_loop,
                                       Tick::RaftLogGc,
                                       self.cfg.raft_log_gc_tick_interval) {
            // If failed, we can't cleanup the raft log regularly.
            // Although the log size will grow larger and larger, it doesn't affect
            // whole raft logic, and we can send truncate log command to compact it.
            error!("{} register raft gc log tick err: {:?}", self.tag, e);
        };
    }

    fn register_report_region_flow_tick(&self, event_loop: &mut EventLoop<Self>) {
        if let Err(e) = register_timer(event_loop,
                                       Tick::ReportRegionFlow,
                                       self.cfg.report_region_flow_interval) {
            error!("{} register raft gc log tick err: {:?}", self.tag, e);
        };
    }

    fn on_report_region_flow(&mut self, event_loop: &mut EventLoop<Self>) {
        for peer in self.region_peers.values_mut() {
            if !peer.is_leader() {
                peer.written_bytes = 0;
                peer.written_keys = 0;
                continue;
            }

            self.region_written_bytes.observe(peer.written_bytes as f64);
            self.region_written_keys.observe(peer.written_keys as f64);
            peer.written_bytes = 0;
            peer.written_keys = 0;
        }
        self.region_written_bytes.flush();
        self.region_written_keys.flush();

        self.register_report_region_flow_tick(event_loop);
    }

    #[allow(if_same_then_else)]
    fn on_raft_gc_log_tick(&mut self, event_loop: &mut EventLoop<Self>) {
        let mut total_gc_logs = 0;

        for (&region_id, peer) in &mut self.region_peers {
            if !peer.is_leader() {
                continue;
            }

            // Leader will replicate the compact log command to followers,
            // If we use current replicated_index (like 10) as the compact index,
            // when we replicate this log, the newest replicated_index will be 11,
            // but we only compact the log to 10, not 11, at that time,
            // the first index is 10, and replicated_index is 11, with an extra log,
            // and we will do compact again with compact index 11, in cycles...
            // So we introduce a threshold, if replicated index - first index > threshold,
            // we will try to compact log.
            // raft log entries[..............................................]
            //                  ^                                       ^
            //                  |-----------------threshold------------ |
            //              first_index                         replicated_index
            let replicated_idx = peer.raft_group
                .status()
                .progress
                .values()
                .map(|p| p.matched)
                .min()
                .unwrap();
            // When an election happened or a new peer is added, replicated_idx can be 0.
            if replicated_idx > 0 {
                let last_idx = peer.raft_group.raft.raft_log.last_index();
                assert!(last_idx >= replicated_idx,
                        "expect last index {} >= replicated index {}",
                        last_idx,
                        replicated_idx);
                REGION_MAX_LOG_LAG.observe((last_idx - replicated_idx) as f64);
            }
            let applied_idx = peer.get_store().applied_index();
            let first_idx = peer.get_store().first_index();
            let mut compact_idx;
            if applied_idx > first_idx &&
               applied_idx - first_idx >= self.cfg.raft_log_gc_count_limit {
                compact_idx = applied_idx;
            } else if peer.raft_log_size_hint >= self.cfg.raft_log_gc_size_limit {
                compact_idx = applied_idx;
            } else if replicated_idx < first_idx ||
                      replicated_idx - first_idx <= self.cfg.raft_log_gc_threshold {
                continue;
            } else {
                compact_idx = replicated_idx;
            }

            // Have no idea why subtract 1 here, but original code did this by magic.
            assert!(compact_idx > 0);
            compact_idx -= 1;
            if compact_idx < first_idx {
                // In case compact_idx == first_idx before subtraction.
                continue;
            }

            total_gc_logs += compact_idx - first_idx;

            let term = peer.raft_group.raft.raft_log.term(compact_idx).unwrap();

            // Create a compact log request and notify directly.
            let request = new_compact_log_request(region_id, peer.peer.clone(), compact_idx, term);

            if let Err(e) = self.sendch.try_send(Msg::new_raft_cmd(request, Box::new(|_| {}))) {
                error!("{} send compact log {} err {:?}", peer.tag, compact_idx, e);
            }
        }

        PEER_GC_RAFT_LOG_COUNTER.inc_by(total_gc_logs as f64).unwrap();
        self.register_raft_gc_log_tick(event_loop);
    }

    fn register_split_region_check_tick(&self, event_loop: &mut EventLoop<Self>) {
        if let Err(e) = register_timer(event_loop,
                                       Tick::SplitRegionCheck,
                                       self.cfg.split_region_check_tick_interval) {
            error!("{} register split region check tick err: {:?}", self.tag, e);
        };
    }

    fn on_split_region_check_tick(&mut self, event_loop: &mut EventLoop<Self>) {
        // To avoid frequent scan, we only add new scan tasks if all previous tasks
        // have finished.
        // TODO: check whether a gc progress has been started.
        if self.split_check_worker.is_busy() {
            self.register_split_region_check_tick(event_loop);
            return;
        }
        for peer in self.region_peers.values_mut() {
            if !peer.is_leader() {
                continue;
            }

            if peer.size_diff_hint < self.cfg.region_check_size_diff {
                continue;
            }
            info!("{} region's size diff {} >= {}, need to check whether should split",
                  peer.tag,
                  peer.size_diff_hint,
                  self.cfg.region_check_size_diff);
            let task = SplitCheckTask::new(peer.get_store());
            if let Err(e) = self.split_check_worker.schedule(task) {
                error!("{} failed to schedule split check: {}", self.tag, e);
            }
            peer.size_diff_hint = 0;
        }

        self.register_split_region_check_tick(event_loop);
    }

    fn register_compact_check_tick(&self, event_loop: &mut EventLoop<Self>) {
        if let Err(e) = register_timer(event_loop,
                                       Tick::CompactCheck,
                                       self.cfg.region_compact_check_interval) {
            error!("{} register compact check tick err: {:?}", self.tag, e);
        }
    }

    fn on_compact_check_tick(&mut self, event_loop: &mut EventLoop<Self>) {
        for peer in self.region_peers.values_mut() {
            if peer.delete_keys_hint < self.cfg.region_compact_delete_keys_count {
                continue;
            }
            for &cf in &[CF_DEFAULT, CF_WRITE] {
                let task = CompactTask {
                    cf_name: String::from(cf),
                    start_key: Some(keys::enc_start_key(peer.region())),
                    end_key: Some(keys::enc_end_key(peer.region())),
                };
                if let Err(e) = self.compact_worker.schedule(task) {
                    error!("{} failed to schedule compact task: {}", self.tag, e);
                }
            }
            peer.delete_keys_hint = 0;
            // Compact only 1 region each check in case compact task accumulates.
            break;
        }
        self.register_compact_check_tick(event_loop);
    }

    fn on_split_check_result(&mut self,
                             region_id: u64,
                             epoch: metapb::RegionEpoch,
                             split_key: Vec<u8>) {
        if split_key.is_empty() {
            error!("[region {}] split key should not be empty!!!", region_id);
            return;
        }
        let p = self.region_peers.get(&region_id);
        if p.is_none() || !p.unwrap().is_leader() {
            // region on this store is no longer leader, skipped.
            info!("[region {}] region on {} doesn't exist or is not leader, skip.",
                  region_id,
                  self.store_id());
            return;
        }

        let peer = p.unwrap();
        let region = peer.region();

        if region.get_region_epoch().get_version() != epoch.get_version() {
            info!("{} epoch changed {:?} != {:?}, need re-check later",
                  peer.tag,
                  region.get_region_epoch(),
                  epoch);
            return;
        }

        let key = keys::origin_key(&split_key);
        let task = PdTask::AskSplit {
            region: region.clone(),
            split_key: key.to_vec(),
            peer: peer.peer.clone(),
        };

        if let Err(e) = self.pd_worker.schedule(task) {
            error!("{} failed to notify pd to split at {:?}: {}",
                   peer.tag,
                   split_key,
                   e);
        }
    }

    fn on_pd_heartbeat_tick(&mut self, event_loop: &mut EventLoop<Self>) {
        for peer in self.region_peers.values_mut() {
            peer.check_peers();
        }

        let mut leader_count = 0;
        for peer in self.region_peers.values() {
            if peer.is_leader() {
                leader_count += 1;
                peer.heartbeat_pd(&self.cfg, &self.pd_worker);
            }
        }

        STORE_PD_HEARTBEAT_GAUGE_VEC.with_label_values(&["leader"]).set(leader_count as f64);
        STORE_PD_HEARTBEAT_GAUGE_VEC.with_label_values(&["region"])
            .set(self.region_peers.len() as f64);

        self.register_pd_heartbeat_tick(event_loop);
    }


    fn register_pd_heartbeat_tick(&self, event_loop: &mut EventLoop<Self>) {
        if let Err(e) = register_timer(event_loop,
                                       Tick::PdHeartbeat,
                                       self.cfg.pd_heartbeat_tick_interval) {
            error!("{} register pd heartbeat tick err: {:?}", self.tag, e);
        };
    }

    fn store_heartbeat_pd(&mut self) {
        let mut stats = StoreStats::new();
        let disk_stats = match fs2::statvfs(self.engine.path()) {
            Err(e) => {
                error!("{} get disk stat for rocksdb {} failed: {}",
                       self.tag,
                       self.engine.path(),
                       e);
                return;
            }
            Ok(stats) => stats,
        };

        let disk_cap = disk_stats.total_space();
        let capacity = if self.cfg.capacity == 0 || disk_cap < self.cfg.capacity {
            disk_cap
        } else {
            self.cfg.capacity
        };
        stats.set_capacity(capacity);

        let mut used_size = flush_engine_properties_and_get_used_size(self.engine.clone());
        used_size += self.snap_mgr.rl().get_total_snap_size();

        let mut available = if capacity > used_size {
            capacity - used_size
        } else {
            warn!("{} no available space", self.tag);
            0
        };

        // We only care rocksdb SST file size, so we should
        // check disk available here.
        if available > disk_stats.free_space() {
            available = disk_stats.free_space();
        }

        stats.set_store_id(self.store_id());
        stats.set_available(available);
        stats.set_region_count(self.region_peers.len() as u32);

        let snap_stats = self.snap_mgr.rl().stats();
        stats.set_sending_snap_count(snap_stats.sending_count as u32);
        stats.set_receiving_snap_count(snap_stats.receiving_count as u32);

        STORE_SIZE_GAUGE_VEC.with_label_values(&["capacity"]).set(capacity as f64);
        STORE_SIZE_GAUGE_VEC.with_label_values(&["available"]).set(available as f64);

        STORE_SNAPSHOT_TRAFFIC_GAUGE_VEC.with_label_values(&["sending"])
            .set(snap_stats.sending_count as f64);
        STORE_SNAPSHOT_TRAFFIC_GAUGE_VEC.with_label_values(&["receiving"])
            .set(snap_stats.receiving_count as f64);

        let mut apply_snapshot_count = 0;
        for peer in self.region_peers.values_mut() {
            if peer.mut_store().check_applying_snap() {
                apply_snapshot_count += 1;
            }
        }

        stats.set_applying_snap_count(apply_snapshot_count as u32);
        STORE_SNAPSHOT_TRAFFIC_GAUGE_VEC.with_label_values(&["applying"])
            .set(apply_snapshot_count as f64);

        stats.set_start_time(self.start_time.sec as u32);

        stats.set_is_busy(self.is_busy);
        self.is_busy = false;

        if let Err(e) = self.pd_worker.schedule(PdTask::StoreHeartbeat { stats: stats }) {
            error!("{} failed to notify pd: {}", self.tag, e);
        }
    }

    fn on_pd_store_heartbeat_tick(&mut self, event_loop: &mut EventLoop<Self>) {
        self.store_heartbeat_pd();
        self.flush_engine_statistics();
        self.register_pd_store_heartbeat_tick(event_loop);
    }

    fn flush_engine_statistics(&mut self) {
        for t in ENGINE_TICKER_TYPES {
<<<<<<< HEAD
            let v = self.engine.get_and_reset_statistics_ticker_count(*t);
=======
            let v = self.engine.get_statistics_ticker_count(*t);
>>>>>>> a64a0af1
            flush_engine_ticker_metrics(*t, v);
        }

        for t in ENGINE_HIST_TYPES {
            if let Some(v) = self.engine.get_statistics_histogram(*t) {
                flush_engine_histogram_metrics(*t, v);
            }
        }
    }

    fn handle_snap_mgr_gc(&mut self) -> Result<()> {
        let mut snap_keys = try!(self.snap_mgr.wl().list_snap());
        if snap_keys.is_empty() {
            return Ok(());
        }
        snap_keys.sort();
        let (mut last_region_id, mut compacted_idx, mut compacted_term) = (0, u64::MAX, u64::MAX);
        let mut is_applying_snap = false;
        for (key, is_sending) in snap_keys {
            if self.snap_mgr.rl().has_registered(&key) {
                continue;
            }
            if last_region_id != key.region_id {
                last_region_id = key.region_id;
                match self.region_peers.get(&key.region_id) {
                    None => {
                        // region is deleted
                        compacted_idx = u64::MAX;
                        compacted_term = u64::MAX;
                        is_applying_snap = false;
                    }
                    Some(peer) => {
                        let s = peer.get_store();
                        compacted_idx = s.truncated_index();
                        compacted_term = s.truncated_term();
                        is_applying_snap = s.is_applying_snapshot();
                    }
                };
            }

            if is_sending {
                let s = try!(self.snap_mgr.rl().get_snapshot_for_sending(&key));
                if key.term < compacted_term || key.idx < compacted_idx {
                    info!("[region {}] snap file {} has been compacted, delete.",
                          key.region_id,
                          key);
                    s.delete();
                } else if let Ok(meta) = s.meta() {
                    let modified = box_try!(meta.modified());
                    if let Ok(elapsed) = modified.elapsed() {
                        if elapsed > Duration::from_secs(self.cfg.snap_gc_timeout) {
                            info!("[region {}] snap file {} has been expired, delete.",
                                  key.region_id,
                                  key);
                            s.delete();
                        }
                    }
                }
            } else if key.term <= compacted_term &&
                      (key.idx < compacted_idx || key.idx == compacted_idx && !is_applying_snap) {
                info!("[region {}] snap file {} has been applied, delete.",
                      key.region_id,
                      key);
                let a = try!(self.snap_mgr.rl().get_snapshot_for_applying(&key));
                a.delete();
            }
        }
        Ok(())
    }

    fn on_snap_mgr_gc(&mut self, event_loop: &mut EventLoop<Self>) {
        if let Err(e) = self.handle_snap_mgr_gc() {
            error!("{} failed to gc snap manager: {:?}", self.tag, e);
        }
        self.register_snap_mgr_gc_tick(event_loop);
    }

    fn on_compact_lock_cf(&mut self, event_loop: &mut EventLoop<Self>) {
        // Create a compact lock cf task(compact whole range) and schedule directly.
        let task = CompactTask {
            cf_name: String::from(CF_LOCK),
            start_key: None,
            end_key: None,
        };
        if let Err(e) = self.compact_worker.schedule(task) {
            error!("{} failed to schedule compact lock cf task: {:?}",
                   self.tag,
                   e);
        }

        self.register_compact_lock_cf_tick(event_loop);
    }

    fn register_pd_store_heartbeat_tick(&self, event_loop: &mut EventLoop<Self>) {
        if let Err(e) = register_timer(event_loop,
                                       Tick::PdStoreHeartbeat,
                                       self.cfg.pd_store_heartbeat_tick_interval) {
            error!("{} register pd store heartbeat tick err: {:?}", self.tag, e);
        };
    }

    fn register_snap_mgr_gc_tick(&self, event_loop: &mut EventLoop<Self>) {
        if let Err(e) = register_timer(event_loop,
                                       Tick::SnapGc,
                                       self.cfg.snap_mgr_gc_tick_interval) {
            error!("{} register snap mgr gc tick err: {:?}", self.tag, e);
        }
    }

    fn register_compact_lock_cf_tick(&self, event_loop: &mut EventLoop<Self>) {
        if let Err(e) = register_timer(event_loop,
                                       Tick::CompactLockCf,
                                       self.cfg.lock_cf_compact_interval) {
            error!("{} register compact cf-lock tick err: {:?}", self.tag, e);
        }
    }

    fn on_unreachable(&mut self, region_id: u64, to_peer_id: u64) {
        if let Some(mut peer) = self.region_peers.get_mut(&region_id) {
            peer.raft_group.report_unreachable(to_peer_id);
        }
    }
}

// Consistency Check implementation.

/// Verify and store the hash to state. return true means the hash has been stored successfully.
fn verify_and_store_hash(region_id: u64,
                         state: &mut ConsistencyState,
                         expected_index: u64,
                         expected_hash: Vec<u8>)
                         -> bool {
    if expected_index < state.index {
        REGION_HASH_COUNTER_VEC.with_label_values(&["verify", "miss"]).inc();
        warn!("[region {}] has scheduled a new hash: {} > {}, skip.",
              region_id,
              state.index,
              expected_index);
        return false;
    }

    if state.index == expected_index {
        if state.hash != expected_hash {
            panic!("[region {}] hash at {} not correct, want {}, got {}!!!",
                   region_id,
                   state.index,
                   escape(&expected_hash),
                   escape(&state.hash));
        }
        REGION_HASH_COUNTER_VEC.with_label_values(&["verify", "matched"]).inc();
        state.hash = vec![];
        return false;
    }

    if state.index != INVALID_INDEX && !state.hash.is_empty() {
        // Maybe computing is too slow or computed result is dropped due to channel full.
        // If computing is too slow, miss count will be increased twice.
        REGION_HASH_COUNTER_VEC.with_label_values(&["verify", "miss"]).inc();
        warn!("[region {}] hash belongs to index {}, but we want {}, skip.",
              region_id,
              state.index,
              expected_index);
    }

    state.index = expected_index;
    state.hash = expected_hash;
    true
}

impl<T: Transport, C: PdClient> Store<T, C> {
    fn register_consistency_check_tick(&self, event_loop: &mut EventLoop<Self>) {
        if let Err(e) = register_timer(event_loop,
                                       Tick::ConsistencyCheck,
                                       self.cfg.consistency_check_tick_interval * 1000) {
            error!("{} register consistency check tick err: {:?}", self.tag, e);
        };
    }

    fn on_consistency_check_tick(&mut self, event_loop: &mut EventLoop<Self>) {
        if self.consistency_check_worker.is_busy() {
            // To avoid frequent scan, schedule new check only when all the
            // scheduled check is done.
            self.register_consistency_check_tick(event_loop);
            return;
        }
        let (mut candidate_id, mut candidate_check_time) = (0, Instant::now());
        for (&region_id, peer) in &mut self.region_peers {
            if !peer.is_leader() {
                continue;
            }
            if peer.consistency_state.last_check_time < candidate_check_time {
                candidate_id = region_id;
                candidate_check_time = peer.consistency_state.last_check_time;
            }
        }

        if candidate_id != 0 {
            let peer = &self.region_peers[&candidate_id];

            info!("{} scheduling consistent check", peer.tag);
            let msg = Msg::new_raft_cmd(new_compute_hash_request(candidate_id, peer.peer.clone()),
                                        Box::new(|_| {}));

            if let Err(e) = self.sendch.send(msg) {
                error!("{} failed to schedule consistent check: {:?}", peer.tag, e);
            }
        }

        self.register_consistency_check_tick(event_loop);
    }

    fn on_ready_compute_hash(&mut self, region: metapb::Region, index: u64, snap: EngineSnapshot) {
        let region_id = region.get_id();
        self.region_peers.get_mut(&region_id).unwrap().consistency_state.last_check_time =
            Instant::now();
        let task = ConsistencyCheckTask::compute_hash(region, index, snap);
        info!("[region {}] schedule {}", region_id, task);
        if let Err(e) = self.consistency_check_worker.schedule(task) {
            error!("[region {}] schedule failed: {:?}", region_id, e);
        }
    }

    fn on_ready_verify_hash(&mut self,
                            region_id: u64,
                            expected_index: u64,
                            expected_hash: Vec<u8>) {
        let state = match self.region_peers.get_mut(&region_id) {
            None => {
                warn!("[region {}] receive stale hash at index {}",
                      region_id,
                      expected_index);
                return;
            }
            Some(p) => &mut p.consistency_state,
        };

        verify_and_store_hash(region_id, state, expected_index, expected_hash);
    }

    fn on_hash_computed(&mut self, region_id: u64, index: u64, hash: Vec<u8>) {
        let (state, peer) = match self.region_peers.get_mut(&region_id) {
            None => {
                warn!("[region {}] receive stale hash at index {}",
                      region_id,
                      index);
                return;
            }
            Some(p) => (&mut p.consistency_state, &p.peer),
        };

        if !verify_and_store_hash(region_id, state, index, hash) {
            return;
        }

        let msg = Msg::new_raft_cmd(new_verify_hash_request(region_id, peer.clone(), state),
                                    Box::new(|_| {}));
        if let Err(e) = self.sendch.send(msg) {
            error!("[region {}] failed to schedule verify command for index {}: {:?}",
                   region_id,
                   index,
                   e);
        }
    }
}

fn new_admin_request(region_id: u64, peer: metapb::Peer) -> RaftCmdRequest {
    let mut request = RaftCmdRequest::new();
    request.mut_header().set_region_id(region_id);
    request.mut_header().set_peer(peer);
    request.mut_header().set_uuid(Uuid::new_v4().as_bytes().to_vec());
    request
}

fn new_verify_hash_request(region_id: u64,
                           peer: metapb::Peer,
                           state: &ConsistencyState)
                           -> RaftCmdRequest {
    let mut request = new_admin_request(region_id, peer);

    let mut admin = AdminRequest::new();
    admin.set_cmd_type(AdminCmdType::VerifyHash);
    admin.mut_verify_hash().set_index(state.index);
    admin.mut_verify_hash().set_hash(state.hash.clone());
    request.set_admin_request(admin);
    request
}

fn new_compute_hash_request(region_id: u64, peer: metapb::Peer) -> RaftCmdRequest {
    let mut request = new_admin_request(region_id, peer);

    let mut admin = AdminRequest::new();
    admin.set_cmd_type(AdminCmdType::ComputeHash);
    request.set_admin_request(admin);
    request
}

fn register_timer<T: Transport, C: PdClient>(event_loop: &mut EventLoop<Store<T, C>>,
                                             tick: Tick,
                                             delay: u64)
                                             -> Result<()> {
    // TODO: now mio TimerError doesn't implement Error trait,
    // so we can't use `try!` directly.
    if delay == 0 {
        // 0 delay means turn off the timer.
        return Ok(());
    }
    box_try!(event_loop.timeout(tick, Duration::from_millis(delay)));
    Ok(())
}

fn new_compact_log_request(region_id: u64,
                           peer: metapb::Peer,
                           compact_index: u64,
                           compact_term: u64)
                           -> RaftCmdRequest {
    let mut request = new_admin_request(region_id, peer);

    let mut admin = AdminRequest::new();
    admin.set_cmd_type(AdminCmdType::CompactLog);
    admin.mut_compact_log().set_compact_index(compact_index);
    admin.mut_compact_log().set_compact_term(compact_term);
    request.set_admin_request(admin);
    request
}

impl<T: Transport, C: PdClient> mio::Handler for Store<T, C> {
    type Timeout = Tick;
    type Message = Msg;

    fn notify(&mut self, event_loop: &mut EventLoop<Self>, msg: Msg) {
        match msg {
            Msg::RaftMessage(data) => {
                if let Err(e) = self.on_raft_message(data) {
                    error!("{} handle raft message err: {:?}", self.tag, e);
                }
            }
            Msg::RaftCmd { send_time, request, callback } => {
                self.raft_metrics
                    .propose
                    .request_wait_time
                    .observe(duration_to_sec(send_time.elapsed()) as f64);
                self.propose_raft_command(request, callback)
            }
            Msg::Quit => {
                info!("{} receive quit message", self.tag);
                event_loop.shutdown();
            }
            Msg::SplitCheckResult { region_id, epoch, split_key } => {
                info!("[region {}] split check complete.", region_id);
                self.on_split_check_result(region_id, epoch, split_key);
            }
            Msg::ReportUnreachable { region_id, to_peer_id } => {
                self.on_unreachable(region_id, to_peer_id);
            }
            Msg::SnapshotStats => self.store_heartbeat_pd(),
            Msg::ComputeHashResult { region_id, index, hash } => {
                self.on_hash_computed(region_id, index, hash);
            }
        }
    }

    fn timeout(&mut self, event_loop: &mut EventLoop<Self>, timeout: Tick) {
        let t = SlowTimer::new();
        match timeout {
            Tick::Raft => self.on_raft_base_tick(event_loop),
            Tick::RaftLogGc => self.on_raft_gc_log_tick(event_loop),
            Tick::SplitRegionCheck => self.on_split_region_check_tick(event_loop),
            Tick::CompactCheck => self.on_compact_check_tick(event_loop),
            Tick::PdHeartbeat => self.on_pd_heartbeat_tick(event_loop),
            Tick::PdStoreHeartbeat => self.on_pd_store_heartbeat_tick(event_loop),
            Tick::SnapGc => self.on_snap_mgr_gc(event_loop),
            Tick::CompactLockCf => self.on_compact_lock_cf(event_loop),
            Tick::ConsistencyCheck => self.on_consistency_check_tick(event_loop),
            Tick::ReportRegionFlow => self.on_report_region_flow(event_loop),
        }
        slow_log!(t, "{} handle timeout {:?}", self.tag, timeout);
    }

    // This method is invoked very frequently, should avoid time consuming operation.
    fn tick(&mut self, event_loop: &mut EventLoop<Self>) {
        if !event_loop.is_running() {
            self.stop();
            return;
        }

        // We handle raft ready in event loop.
        if !self.pending_raft_groups.is_empty() {
            self.on_raft_ready();
        }

        self.poll_apply();

        self.pending_regions.clear();
    }
}

impl<T: Transport, C: PdClient> Store<T, C> {
    /// load the target peer of request as mutable borrow.
    fn mut_target_peer(&mut self, request: &RaftCmdRequest) -> Result<&mut Peer> {
        let region_id = request.get_header().get_region_id();
        match self.region_peers.get_mut(&region_id) {
            None => Err(Error::RegionNotFound(region_id)),
            Some(peer) => Ok(peer),
        }
    }

    // Handle status commands here, separate the logic, maybe we can move it
    // to another file later.
    // Unlike other commands (write or admin), status commands only show current
    // store status, so no need to handle it in raft group.
    fn execute_status_command(&mut self, request: RaftCmdRequest) -> Result<RaftCmdResponse> {
        let cmd_type = request.get_status_request().get_cmd_type();
        let region_id = request.get_header().get_region_id();

        let mut response = try!(match cmd_type {
            StatusCmdType::RegionLeader => self.execute_region_leader(request),
            StatusCmdType::RegionDetail => self.execute_region_detail(request),
            StatusCmdType::InvalidStatus => Err(box_err!("invalid status command!")),
        });
        response.set_cmd_type(cmd_type);

        let mut resp = RaftCmdResponse::new();
        resp.set_status_response(response);
        // Bind peer current term here.
        if let Some(peer) = self.region_peers.get(&region_id) {
            bind_term(&mut resp, peer.term());
        }
        Ok(resp)
    }

    fn execute_region_leader(&mut self, request: RaftCmdRequest) -> Result<StatusResponse> {
        let peer = try!(self.mut_target_peer(&request));

        let mut resp = StatusResponse::new();
        if let Some(leader) = peer.get_peer_from_cache(peer.leader_id()) {
            resp.mut_region_leader().set_leader(leader);
        }

        Ok(resp)
    }

    fn execute_region_detail(&mut self, request: RaftCmdRequest) -> Result<StatusResponse> {
        let peer = try!(self.mut_target_peer(&request));
        if !peer.get_store().is_initialized() {
            let region_id = request.get_header().get_region_id();
            return Err(Error::RegionNotInitialized(region_id));
        }
        let mut resp = StatusResponse::new();
        resp.mut_region_detail().set_region(peer.region().clone());
        if let Some(leader) = peer.get_peer_from_cache(peer.leader_id()) {
            resp.mut_region_detail().set_leader(leader);
        }

        Ok(resp)
    }
}<|MERGE_RESOLUTION|>--- conflicted
+++ resolved
@@ -1739,11 +1739,7 @@
 
     fn flush_engine_statistics(&mut self) {
         for t in ENGINE_TICKER_TYPES {
-<<<<<<< HEAD
-            let v = self.engine.get_and_reset_statistics_ticker_count(*t);
-=======
             let v = self.engine.get_statistics_ticker_count(*t);
->>>>>>> a64a0af1
             flush_engine_ticker_metrics(*t, v);
         }
 
